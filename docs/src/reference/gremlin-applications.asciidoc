////
Licensed to the Apache Software Foundation (ASF) under one or more
contributor license agreements.  See the NOTICE file distributed with
this work for additional information regarding copyright ownership.
The ASF licenses this file to You under the Apache License, Version 2.0
(the "License"); you may not use this file except in compliance with
the License.  You may obtain a copy of the License at

  http://www.apache.org/licenses/LICENSE-2.0

Unless required by applicable law or agreed to in writing, software
distributed under the License is distributed on an "AS IS" BASIS,
WITHOUT WARRANTIES OR CONDITIONS OF ANY KIND, either express or implied.
See the License for the specific language governing permissions and
limitations under the License.
////
[[gremlin-applications]]
= Gremlin Applications

Gremlin applications represent tools that are built on top of the core APIs to help expose common functionality to
users when working with graphs.  There are two key applications:

. Gremlin Console - A link:http://en.wikipedia.org/wiki/Read%E2%80%93eval%E2%80%93print_loop[REPL] environment for
interactive development and analysis
. Gremlin Server - A server that hosts script engines thus enabling remote Gremlin execution

image:gremlin-lab-coat.png[width=310,float=left] Gremlin is designed to be extensible, making it possible for users
and graph system/language providers to customize it to their needs.  Such extensibility is also found in the Gremlin
Console and Server, where a universal plugin system makes it possible to extend their capabilities.  One of the
important aspects of the plugin system is the ability to help the user install the plugins through the command line
thus automating the process of gathering dependencies and other error prone activities.

The process of plugin installation is handled by link:http://www.groovy-lang.org/Grape[Grape], which helps resolve
dependencies into the classpath.  It is therefore important to ensure that Grape is properly configured in order to
use the automated capabilities of plugin installation.  Grape is configured by `~/.groovy/grapeConfig.xml` and
generally speaking, if that file is not present, the default settings will suffice.  However, they will not suffice
if a required dependency is not in one of the default configured repositories. Please see the
link:http://www.groovy-lang.org/Grape#Grape-CustomizeIvysettings[Customize Ivy settings] section of the Grape documentation for more details on
the defaults.  TinkerPop recommends the following configuration in that file:

[source,xml]
<ivysettings>
  <settings defaultResolver="downloadGrapes"/>
  <resolvers>
    <chain name="downloadGrapes">
      <filesystem name="cachedGrapes">
        <ivy pattern="${user.home}/.groovy/grapes/[organisation]/[module]/ivy-[revision].xml"/>
        <artifact pattern="${user.home}/.groovy/grapes/[organisation]/[module]/[type]s/[artifact]-[revision].[ext]"/>
      </filesystem>
      <ibiblio name="ibiblio" m2compatible="true"/>
    </chain>
  </resolvers>
</ivysettings>

The Graph configuration can also be modified to include the local system's Maven `.m2` directory:

[source,xml]
<ivysettings>
  <settings defaultResolver="downloadGrapes"/>
  <property name="m2-pattern" value="${user.home}/.m2/repository/org/apache/tinkerpop/[module]/[revision]/[module]-[revision](-[classifier]).[ext]" />
  <property name="m2-pattern-ivy" value="${user.home}/.m2/repository/org/apache/tinkerpop/[module]/[revision]/[module]-[revision](-[classifier]).pom" />
  <caches>
    <cache name="nocache" useOrigin="true" />
  </caches>
  <resolvers>
    <chain name="downloadGrapes">
      <!-- https://mvmn.wordpress.com/2016/02/02/grape-config-for-local-maven-repo/ -->
      <filesystem name="local-maven2" checkmodified="true" changingPattern=".*" changingMatcher="regexp" m2compatible="true" cache="nocache">
        <artifact pattern="${m2-pattern}"/>
        <ivy pattern="${m2-pattern-ivy}"/>
      </filesystem>
      <filesystem name="cachedGrapes">
        <ivy pattern="${user.home}/.groovy/grapes/[organisation]/[module]/ivy-[revision].xml"/>
        <artifact pattern="${user.home}/.groovy/grapes/[organisation]/[module]/[type]s/[artifact]-[revision].[ext]"/>
      </filesystem>
      <ibiblio name="ibiblio" m2compatible="true"/>
      <ibiblio name="local" root="file:${user.home}/.m2/repository/" m2compatible="true"/>
    </chain>
  </resolvers>
</ivysettings>

These configurations are useful during development (i.e. if one is working with locally built artifacts) of TinkerPop
Plugins.  It is important to take note of the order used for these references as Grape will check them in the order
they are specified and depending on that order, an artifact other than the one expected may be used which is typically
an issue when working with SNAPSHOT dependencies.

[[gremlin-console]]
== Gremlin Console

image:gremlin-console.png[width=325,float=right] The Gremlin Console is an interactive terminal or
link:http://en.wikipedia.org/wiki/Read%E2%80%93eval%E2%80%93print_loop[REPL] that can be used to traverse graphs
and interact with the data that they contain.  It represents the most common method for performing ad-hoc graph
analysis, small to medium sized data loading projects and other exploratory functions.  The Gremlin Console is
highly extensible, featuring a rich plugin system that allows new tools, commands,
link:http://en.wikipedia.org/wiki/Domain-specific_language[DSLs], etc. to be exposed to users.

To start the Gremlin Console, run `gremlin.sh` or `gremlin.bat`:

[source,text]
----
$ bin/gremlin.sh

         \,,,/
         (o o)
-----oOOo-(3)-oOOo-----
plugin loaded: tinkerpop.server
plugin loaded: tinkerpop.utilities
plugin loaded: tinkerpop.tinkergraph
gremlin>
----

NOTE: If the above plugins are not loaded then they will need to be enabled or else certain examples will not work.
If using the standard Gremlin Console distribution, then the plugins should be enabled by default.  See below for
more information on the `:plugin use` command to manually enable plugins. These plugins, with the exception of
`tinkerpop.tinkergraph`, cannot be removed from the Console as they are a part of the `gremlin-console.jar` itself.
These plugins can only be deactivated.

The Gremlin Console is loaded and ready for commands. Recall that the console hosts the Gremlin-Groovy language.
Please review link:http://www.groovy-lang.org/[Groovy] for help on Groovy-related constructs. In short, Groovy is a
superset of Java. What works in Java, works in Groovy. However, Groovy provides many shorthands to make it easier
to interact with the Java API.  Moreover, Gremlin provides many neat shorthands to make it easier to express paths
through a property graph.

[gremlin-groovy]
----
i = 'goodbye'
j = 'self'
i + " " + j
"${i} ${j}"
----

The "toy" graph provides a way to get started with Gremlin quickly.

[gremlin-groovy]
----
g = TinkerFactory.createModern().traversal()
g.V()
g.V().values('name')
g.V().has('name','marko').out('knows').values('name')
----

TIP: When using Gremlin-Groovy in a Groovy class file, add `static { GremlinLoader.load() }` to the head of the file.

=== Console Commands

In addition to the standard commands of the link:http://www.groovy-lang.org/Groovy+Shell[Groovy Shell], Gremlin adds
some other useful operations.  The following table outlines the most commonly used commands:

[width="100%",cols="3,^2,10",options="header"]
|=========================================================
|Command |Alias |Description
|:help |:? |Displays list of commands and descriptions.  When followed by a command name, it will display more specific help on that particular item.
|:exit |:x |Ends the Console session.
|import |:i |Import a class into the Console session.
|:clear |:c |Sometimes the Console can get into a state where the command buffer no longer understands input (e.g. a misplaced `(` or `}`).  Use this command to clear that buffer.
|:load |:l |Load a file or URL into the command buffer for execution.
|:install |:+ |Imports a maven library and its dependencies into the Console.
|:uninstall |:- |Removes a maven library and its dependencies. A restart of the console is required for removal to fully take effect.
|:plugin |:pin |Plugin management functions to list, activate and deactivate available plugins.
|:remote |:rem |Configures a "remote" context where Gremlin or results of Gremlin will be processed via usage of `:submit`.
|:submit |:> |Submit Gremlin to the currently active context defined by `:remote`.
|=========================================================

[[console-preferences]]
=== Console Preferences

Preferences are set with `:set name value`.  Values can contain spaces when quoted. All preferences are reset by `:purge preferences`

[width="100%",cols="3,^2,10",options="header"]
|=========================================================
|Preference |Type |Description
|max-iteration | int | Controls the maximum number of results that the Console will display. Default: 100 results.
|colors | bool | Enable ANSI color rendering. Default: true
|gremlin.color | colors | Color of the ASCII art gremlin on startup.
|info.color | colors | Color of "info" type messages.
|error.color | colors | Color of "error" type messages.
|vertex.color | colors | Color of vertices results.
|edge.color | colors | Color of edges in results.
|string.color | colors | Colors of strings in results.
|number.color | colors | Color of numbers in results.
|T.color | colors| Color of Tokens in results.
|input.prompt.color | colors | Color of the input prompt.
|result.prompt.color | colors | Color of the result prompt.
|input.prompt | string | Text of the input prompt.
|result.prompt | string | Text of the result prompt.
|result.indicator.null | string | Text of the void/no results indicator - setting to empty string (i.e. "" at the
command line) will print no result line in these cases.
|=========================================================

Colors can contain a comma-separated combination of 1 each of foreground, background, and attribute.

[width="100%",cols="3,^2,10",options="header"]
|=========================================================
|Foreground |Background |Attributes
|black|bg_black|bold
|blue|bg_blue|faint
|cyan|bg_cyan|underline
|green|bg_green|
|magenta|bg_magenta|
|red|bg_red|
|white|bg_white|
|yellow|bg_yellow|
|=========================================================

Example:

[source,text]
----
:set gremlin.color bg_black,green,bold
----

=== Dependencies and Plugin Usage

The Gremlin Console can dynamically load external code libraries and make them available to the user.  Furthermore,
those dependencies may contain Gremlin plugins which can expand the language, provide useful functions, etc.  These
important console features are managed by the `:install` and `:plugin` commands.

The following Gremlin Console session demonstrates the basics of these features:

[source,groovy]
----
gremlin> :plugin list  <1>
==>tinkerpop.server[active]
==>tinkerpop.gephi
==>tinkerpop.utilities[active]
==>tinkerpop.sugar
==>tinkerpop.tinkergraph[active]
gremlin> :plugin use tinkerpop.sugar  <2>
==>tinkerpop.sugar activated
gremlin> :install org.apache.tinkerpop neo4j-gremlin x.y.z  <3>
==>loaded: [org.apache.tinkerpop, neo4j-gremlin, x.y.z]
gremlin> :plugin list <4>
==>tinkerpop.server[active]
==>tinkerpop.gephi
==>tinkerpop.utilities[active]
==>tinkerpop.sugar
==>tinkerpop.tinkergraph[active]
==>tinkerpop.neo4j
gremlin> :plugin use tinkerpop.neo4j <5>
==>tinkerpop.neo4j activated
gremlin> :plugin list <6>
==>tinkerpop.server[active]
==>tinkerpop.gephi
==>tinkerpop.sugar[active]
==>tinkerpop.utilities[active]
==>tinkerpop.neo4j[active]
==>tinkerpop.tinkergraph[active]
----

<1> Show a list of "available" plugins.  The list of "available" plugins is determined by the classes available on
the Console classpath.  Plugins need to be "active" for their features to be available.
<2> To make a plugin "active" execute the `:plugin use` command and specify the name of the plugin to enable.
<3> Sometimes there are external dependencies that would be useful within the Console.  To bring those in, execute
`:install` and specify the Maven coordinates for the dependency.
<4> Note that there is a "tinkerpop.neo4j" plugin available, but it is not yet "active".
<5> Again, to use the "tinkerpop.neo4j" plugin, it must be made "active" with `:plugin use`.
<6> Now when the plugin list is displayed, the "tinkerpop.neo4j" plugin is displayed as "active".

WARNING: Plugins must be compatible with the version of the Gremlin Console (or Gremlin Server) being used.  Attempts
to use incompatible versions cannot be guaranteed to work.  Moreover, be prepared for dependency conflicts in
third-party plugins, that may only be resolved via manual jar removal from the `ext/{plugin}` directory.

TIP: It is possible to manage plugin activation and deactivation by manually editing the `ext/plugins.txt` file which
contains the class names of the "active" plugins.  It is also possible to clear dependencies added by `:install` by
deleting them from the `ext` directory.

[[execution-mode]]
=== Execution Mode

For automated tasks and batch executions of Gremlin, it can be useful to execute Gremlin scripts in "execution" mode
from the command line.  Consider the following file named `gremlin.groovy`:

[source,groovy]
----
graph = TinkerFactory.createModern()
g = graph.traversal()
g.V().each { println it }
----

This script creates the toy graph and then iterates through all its vertices printing each to the system out.  To
execute this script from the command line, `gremlin.sh` has the `-e` option used as follows:

[source,bash]
----
$ bin/gremlin.sh -e gremlin.groovy
v[1]
v[2]
v[3]
v[4]
v[5]
v[6]
----

It is also possible to pass arguments to scripts.  Any parameters following the file name specification are treated
as arguments to the script. They are collected into a list and passed in as a variable called "args".  The following
Gremlin script is exactly like the previous one, but it makes use of the "args" option to filter the vertices printed
to system out:

[source,groovy]
----
graph = TinkerFactory.createModern()
g = graph.traversal()
g.V().has('name',args[0]).each { println it }
----

When executed from the command line a parameter can be supplied:

[source,bash]
----
$ bin/gremlin.sh -e gremlin.groovy marko
v[1]
$ bin/gremlin.sh -e gremlin.groovy vadas
v[2]
----

It is also possible to pass multiple scripts by specifying multiple `-e` options. The scripts will execute in the order
that they are specified. Note that only the arguments from the last script executed will be preserved in the console.
Finally, if the arguments conflict with the reserved flags that `gremlin.sh` responds double quotes can be used to
wrap all the arguments to the option:

[source,bash]
----
$ bin/gremlin.sh -e "gremlin.groovy -e -i --color"
----

[[interactive-mode]]
=== Interactive Mode

The Gremlin Console can be started in an "interactive" mode. Interactive mode is like <<execution-mode, execution mode>>
but the console will not exit at the completion of the script, even if the script completes unsuccessfully. In such a
case, it will simply stop processing on the line that of the script that failed. In this way the state of the console
is such that a user could examine the state of things up to the point of failure which might make the script easier to
debug.

In addition to debugging, interactive mode is a helpful way for users to initialize their console environment to
avoid otherwise repetitive typing. For example, a user who spends a lot of time working with the TinkerPop "modern"
graph might create a script called `init.groovy` like:

[source,groovy]
----
graph = TinkerFactory.createModern()
g = graph.traversal()
----

and then start Gremlin Console as follows:

[source,text]
----
$ bin/gremlin.sh -i init.groovy

         \,,,/
         (o o)
-----oOOo-(3)-oOOo-----
plugin activated: tinkerpop.server
plugin activated: tinkerpop.utilities
plugin activated: tinkerpop.tinkergraph
gremlin> g.V()
==>v[1]
==>v[2]
==>v[3]
==>v[4]
==>v[5]
==>v[6]
----

Note that the user can now reference `g` (and `graph` for that matter) at startup without having to directly type that
variable initialization code into the console.

Like, execution mode, it is also possible to pass multiple scripts by specifying multiple `-i` options. See the
<<execution-mode, Execution Mode Section>> for more information on the specifics of that capability.

[[gremlin-server]]
== Gremlin Server

image:gremlin-server.png[width=400,float=right] Gremlin Server provides a way to remotely execute Gremlin scripts
against one or more `Graph` instances hosted within it.  The benefits of using Gremlin Server include:

* Allows any Gremlin Structure-enabled graph to exist as a standalone server, which in turn enables the ability for
multiple clients to communicate with the same graph database.
* Enables execution of ad-hoc queries through remotely submitted Gremlin scripts.
* Allows for the hosting of Gremlin-based DSLs (Domain Specific Language) that expand the Gremlin language to match
the language of the application domain, which will help support common graph use cases such as searching, ranking,
and recommendation.
* Provides a method for Non-JVM languages (e.g. Python, Javascript, etc.) to communicate with the TinkerPop stack.
* Exposes numerous methods for extension and customization to include serialization options, remote commands, etc.

NOTE: Gremlin Server is the replacement for link:http://rexster.tinkerpop.com[Rexster].

NOTE: Please see the link:http://tinkerpop.apache.org/docs/x.y.z/dev/provider/[Provider Documentation] for information
on how to develop a driver for Gremlin Server.

By default, communication with Gremlin Server occurs over link:http://en.wikipedia.org/wiki/WebSocket[WebSocket] and
exposes a custom sub-protocol for interacting with the server.

WARNING: Gremlin Server allows for the execution of remotely submitted "scripts" (i.e. arbitrary code sent by a client
to the server). Developers should consider the security implications involved in running Gremlin Server without the
appropriate precautions. Please review the <<security,Security Section>> and more specifically, the
<<script-execution,Script Execution Section>> for more information.

[[starting-gremlin-server]]
=== Starting Gremlin Server

Gremlin Server comes packaged with a script called `bin/gremlin-server.sh` to get it started (use `gremlin-server.bat`
on Windows):

[source,text]
----
$ bin/gremlin-server.sh conf/gremlin-server-modern.yaml
[INFO] GremlinServer -
         \,,,/
         (o o)
-----oOOo-(3)-oOOo-----

[INFO] GremlinServer - Configuring Gremlin Server from /home/smallette/git/apache/incubator-tinkerpop/gremlin-server/target/apache-tinkerpop-gremlin-server-3.3.0-SNAPSHOT-standalone/conf/gremlin-server.yaml
[INFO] MetricManager - Configured Metrics ConsoleReporter configured with report interval=180000ms
[INFO] MetricManager - Configured Metrics CsvReporter configured with report interval=180000ms to fileName=/tmp/gremlin-server-metrics.csv
[INFO] MetricManager - Configured Metrics JmxReporter configured with domain= and agentId=
[INFO] MetricManager - Configured Metrics Slf4jReporter configured with interval=180000ms and loggerName=org.apache.tinkerpop.gremlin.server.Settings$Slf4jReporterMetrics
[INFO] DefaultGraphManager - Graph [graph] was successfully configured via [conf/tinkergraph-empty.properties].
[INFO] ServerGremlinExecutor - Initialized Gremlin thread pool.  Threads in pool named with pattern gremlin-*
[INFO] ServerGremlinExecutor - Initialized GremlinExecutor and preparing GremlinScriptEngines instances.
[INFO] ServerGremlinExecutor - Initialized gremlin-groovy GremlinScriptEngine and registered metrics
[INFO] ServerGremlinExecutor - A GraphTraversalSource is now bound to [g] with graphtraversalsource[tinkergraph[vertices:0 edges:0], standard]
[INFO] OpLoader - Adding the standard OpProcessor.
[INFO] OpLoader - Adding the session OpProcessor.
[INFO] OpLoader - Adding the traversal OpProcessor.
[INFO] TraversalOpProcessor - Initialized cache for TraversalOpProcessor with size 1000 and expiration time of 600000 ms
[INFO] GremlinServer - Executing start up LifeCycleHook
[INFO] Logger$info - Loading 'modern' graph data.
[INFO] AbstractChannelizer - Configured application/vnd.gremlin-v3.0+gryo with org.apache.tinkerpop.gremlin.driver.ser.GryoMessageSerializerV3d0
[INFO] AbstractChannelizer - Configured application/vnd.gremlin-v3.0+gryo-stringd with org.apache.tinkerpop.gremlin.driver.ser.GryoMessageSerializerV3d0
[INFO] AbstractChannelizer - Configured application/vnd.gremlin-v3.0+json with org.apache.tinkerpop.gremlin.driver.ser.GraphSONMessageSerializerV3d0
[INFO] AbstractChannelizer - Configured application/json with org.apache.tinkerpop.gremlin.driver.ser.GraphSONMessageSerializerV3d0
[INFO] GremlinServer$1 - Gremlin Server configured with worker thread pool of 1, gremlin pool of 8 and boss thread pool of 1.
[INFO] GremlinServer$1 - Channel started at port 8182.
----

Gremlin Server is configured by the provided link:http://www.yaml.org/[YAML] file `conf/gremlin-server-modern.yaml`.
That file tells Gremlin Server many things such as:

* The host and port to serve on
* Thread pool sizes
* Where to report metrics gathered by the server
* The serializers to make available
* The Gremlin `ScriptEngine` instances to expose and external dependencies to inject into them
* `Graph` instances to expose

The log messages that printed above show a number of things, but most importantly, there is a `Graph` instance named
`graph` that is exposed in Gremlin Server.  This graph is an in-memory TinkerGraph and was empty at the start of the
server.  An initialization script at `scripts/generate-modern.groovy` was executed during startup.  It's contents are
as follows:

[source,groovy]
----
include::{basedir}/gremlin-server/scripts/generate-modern.groovy[]
----

The script above initializes a `Map` and assigns two key/values to it.  The first, assigned to "hook", defines a
`LifeCycleHook` for Gremlin Server.  The "hook" provides a way to tie script code into the Gremlin Server startup and
shutdown sequences.  The `LifeCycleHook` has two methods that can be implemented: `onStartUp` and `onShutDown`.
These events are called once at Gremlin Server start and once at Gremlin Server stop.  This is an important point
because code outside of the "hook" is executed for each `ScriptEngine` creation (multiple may be created when
"sessions" are enabled) and therefore the `LifeCycleHook` provides a way to ensure that a script is only executed a
single time. In this case, the startup hook loads the "modern" graph into the empty TinkerGraph instance, preparing
it for use.  The second key/value pair assigned to the `Map`, named "g", defines a `TraversalSource` from the `Graph`
bound to the "graph" variable in the YAML configuration file.  This variable `g`, as well as any other variable
assigned to the `Map`, will be made available as variables for future remote script executions.  In more general
terms, any key/value pairs assigned to a `Map` returned from the initialization script will become variables that
are global to all requests. In addition, any functions that are defined will be cached for future use.

WARNING: Transactions on graphs in initialization scripts are not closed automatically after the script finishes
executing.  It is up to the script to properly commit or rollback transactions in the script itself.

[[connecting-via-console]]
=== Connecting via Console

With Gremlin Server running it is now possible to issue some scripts to it for processing.  Start Gremlin Console as
follows:

[source,text]
----
$ bin/gremlin.sh

         \,,,/
         (o o)
-----oOOo-(3)-oOOo-----
gremlin>
----

The console has the notion of a "remote", which represents a place a script will be sent from the console to be
evaluated elsewhere in some other context (e.g. Gremlin Server, Hadoop, etc.).  To create a remote in the console,
do the following:

[gremlin-groovy]
----
:remote connect tinkerpop.server conf/remote.yaml
----

The `:remote` command shown above displays the current status of the remote connection.  This command can also be
used to configure a new connection and change other related settings.  To actually send a script to the server a
different command is required:

[gremlin-groovy]
----
:> g.V().values('name')
:> g.V().has('name','marko').out('created').values('name')
:> g.E().label().groupCount()
result
:remote close
----

The `:>` command, which is a shorthand for `:submit`, sends the script to the server to execute there.  Results are
wrapped in an `Result` object which is a just a holder for each individual result.  The `class` shows the data type
for the containing value.  Note that the last script sent was supposed to return a `Map`, but its `class` is
`java.lang.String`.  By default, the connection is configured to only return text results.  In other words,
Gremlin Server is using `toString` to serialize all results back to the console.  This enables virtually any
object on the server to be returned to the console, but it doesn't allow the opportunity to work with this data
in any way in the console itself.  A different configuration of the `:remote` is required to get the results back
as "objects":

[gremlin-groovy]
----
:remote connect tinkerpop.server conf/remote-objects.yaml <1>
:remote list <2>
:> g.E().label().groupCount() <3>
m = result[0].object <4>
m.sort {it.value}
script = """
         matthias = graph.addVertex('name','matthias')
         matthias.addEdge('co-creator',g.V().has('name','marko').next())
         """
:> @script   <5>
:> g.V().has('name','matthias').out('co-creator').values('name')
:remote close
----

<1> This configuration file specifies that results should be deserialized back into an `Object` in the console with
the caveat being that the server and console both know how to serialize and deserialize the result to be returned.
<2> There are now two configured remote connections.  The one marked by an asterisk is the one that was just created
and denotes the current one that `:sumbit` will react to.
<3> When the script is executed again, the `class` is no longer shown to be a `java.lang.String`.  It is instead a `java.util.HashMap`.
<4> The last result of a remote script is always stored in the reserved variable `result`, which allows access to
the `Result` and by virtue of that, the `Map` itself.
<5> If the submission requires multiple-lines to express, then a multi-line string can be created. The `:>` command
realizes that the user is referencing a variable via `@` and submits the string script.

TIP: In Groovy, `""" text """` is a convenient way to create a multi-line string and works well in concert with
`:> @variable`. Note that this model of submitting a string variable works for all `:>` based plugins, not just Gremlin Server.

WARNING: Not all values that can be returned from a Gremlin script end up being serializable.  For example,
submitting `:> graph` will return a `Graph` instance and in most cases those are not serializable by Gremlin Server
and will return a serialization error.  It should be noted that `TinkerGraph`, as a convenience for shipping around
small sub-graphs, is serializable from Gremlin Server.

The alternative syntax to connecting allows for the `Cluster` to be user constructed directly in the console as
opposed to simply providing a static YAML file.

[gremlin-groovy]
----
cluster = Cluster.open()
:remote connect tinkerpop.server cluster
----

The Gremlin Server `:remote config` command for the driver has the following configuration options:

[width="100%",cols="3,10a",options="header"]
|=========================================================
|Command |Description
|alias |
[width="100%",cols="3,10",options="header"]
!=========================================================
!Option !Description
! _pairs_ !A set of key/value alias/binding pairs to apply to requests.
!`reset` !Clears any aliases that were supplied in previous configurations of the remote.
!`show` !Shows the current set of aliases which is returned as a `Map`
!=========================================================
|timeout |Specifies the length of time in milliseconds a will wait for a response from the server. Specify "none" to
have no timeout. By default, this setting uses "none".
|=========================================================

[[console-aliases]]
==== Aliases

The `alias` configuration command for the Gremlin Server `:remote` can be useful in situations where there are
multiple `Graph` or `TraversalSource` instances on the server, as it becomes possible to rename them from the client
for purposes of execution within the context of a script.  Therefore, it becomes possible to submit commands this way:

[gremlin-groovy]
----
:remote connect tinkerpop.server conf/remote-objects.yaml
:remote config alias x g
:> x.E().label().groupCount()
:remote close
----

[[console-sessions]]
==== Sessions

A `:remote` created in the following fashion will be "sessionless", meaning each script issued to the server with
`:>` will be encased in a transaction and no state will be maintained from one request to the next.

[source,groovy]
----
gremlin> :remote connect tinkerpop.server conf/remote-objects.yaml
==>Configured localhost/127.0.0.1:8182
----

In other words, the transaction will be automatically committed (or rolledback on error) and any variables declared
in that script will be forgotten for the next request. See the section on <<sessions, "Considering Sessions">>
for more information on that topic.

To enable the remote to connect with a session the `connect` argument takes another argument as follows:

[gremlin-groovy]
----
:remote connect tinkerpop.server conf/remote.yaml session
:> x = 1
:> y = 2
:> x + y
:remote close
----

With the above command a session gets created with a random UUID for a session identifier. It is also possible to
assign a custom session identifier by adding it as the last argument to `:remote` command above. There is also the
option to replace "session" with "session-managed" to create a session that will auto-manage transactions (i.e. each
request will occur within the bounds of a transaction). In this way, the state of bound variables between requests are
maintained, but the need to manually managed the transactional scope of the graph is no longer required.

[[console-remote-console]]
==== Remote Console

Previous examples have shown usage of the `:>` command to send scripts to Gremlin Server. The Gremlin Console also
supports an additional method for doing this which can be more convenient when the intention is to exclusively
work with a remote connection to the server.

[gremlin-groovy]
----
:remote connect tinkerpop.server conf/remote.yaml session
:remote console
x = 1
y = 2
x + y
:remote console
:remote close
----

In the above example, the `:remote console` command is executed. It places the console in a state where the `:>` is
no longer required. Each script line is actually automatically submitted to Gremlin Server for evaluation. The
variables `x` and `y` that were defined actually don't exist locally - they only exist on the server! In this sense,
putting the console in this mode is basically like creating a window to a session on Gremlin Server.

TIP: When using `:remote console` there is not much point to using a configuration that uses a serializer that returns
actual data. In other words, using a configuration like the one inside of `conf/remote-objects.yaml` isn't typically
useful as in this mode the result will only ever be displayed but not used. Using a serializer configuration like
the one in `conf/remote.yaml` should perform better.

NOTE: Console commands, those that begin with a colon (e.g. `:x`, `:remote`) do not execute remotely when in this mode.
They are all still evaluated locally.

[[connecting-via-java]]
=== Connecting via Java

[source,xml]
----
<dependency>
   <groupId>org.apache.tinkerpop</groupId>
   <artifactId>gremlin-driver</artifactId>
   <version>x.y.z</version>
</dependency>
----
                         gremlin-groovy
image:gremlin-java.png[width=175,float=left] TinkerPop3 comes equipped with a reference client for Java-based
applications.  It is referred to as Gremlin Driver, which enables applications to send requests to Gremlin Server
and get back results.

Gremlin code is sent to the server from a `Client` instance.  A `Client` is created as follows:

[source,java]
----
Cluster cluster = Cluster.open();  <1>
Client client = cluster.connect(); <2>
----

<1> Opens a reference to `localhost` - note that there are many configuration options available in defining a `Cluster` object.
<2> Creates a `Client` given the configuration options of the `Cluster`.

Once a `Client` instance is ready, it is possible to issue some Gremlin:

[source,java]
----
ResultSet results = client.submit("[1,2,3,4]");  <1>
results.stream().map(i -> i.get(Integer.class) * 2);       <2>

CompletableFuture<List<Result>> results = client.submit("[1,2,3,4]").all();  <3>

CompletableFuture<ResultSet> future = client.submitAsync("[1,2,3,4]"); <4>

Map<String,Object> params = new HashMap<>();
params.put("x",4);
client.submit("[1,2,3,x]", params); <5>
----

<1> Submits a script that simply returns a `List` of integers.  This method blocks until the request is written to
the server and a `ResultSet` is constructed.
<2> Even though the `ResultSet` is constructed, it does not mean that the server has sent back the results (or even
evaluated the script potentially).  The `ResultSet` is just a holder that is awaiting the results from the server.
In this case, they are streamed from the server as they arrive.
<3> Submit a script, get a `ResultSet`, then return a `CompletableFuture` that will be called when all results have been returned.
<4> Submit a script asynchronously without waiting for the request to be written to the server.
<5> Parameterized request are considered the most efficient way to send Gremlin to the server as they can be cached,
which will boost performance and reduce resources required on the server.

==== Configuration

The following table describes the various configuration options for the Gremlin Driver:

[width="100%",cols="3,10,^2",options="header"]
|=========================================================
|Key |Description |Default
|connectionPool.channelizer |The fully qualified classname of the client `Channelizer` that defines how to connect to the server. |`Channelizer.WebSocketChannelizer`
|connectionPool.enableSsl |Determines if SSL should be enabled or not. If enabled on the server then it must be enabled on the client. |false
|connectionPool.keepAliveInterval |Length of time in milliseconds to wait on an idle connection before sending a keep-alive request. Set to zero to disable this feature. |1800000
|connectionPool.keyCertChainFile |The X.509 certificate chain file in PEM format. |_none_
|connectionPool.keyFile |The `PKCS#8` private key file in PEM format. |_none_
|connectionPool.keyPassword |The password of the `keyFile` if it is password-protected |_none_
|connectionPool.maxContentLength |The maximum length in bytes that a message can be sent to the server. This number can be no greater than the setting of the same name in the server configuration. |65536
|connectionPool.maxInProcessPerConnection |The maximum number of in-flight requests that can occur on a connection. |4
|connectionPool.maxSimultaneousUsagePerConnection |The maximum number of times that a connection can be borrowed from the pool simultaneously. |16
|connectionPool.maxSize |The maximum size of a connection pool for a host. |8
|connectionPool.maxWaitForConnection |The amount of time in milliseconds to wait for a new connection before timing out. |3000
|connectionPool.maxWaitForSessionClose |The amount of time in milliseconds to wait for a session to close before timing out (does not apply to sessionless connections). |3000
|connectionPool.minInProcessPerConnection |The minimum number of in-flight requests that can occur on a connection. |1
|connectionPool.minSimultaneousUsagePerConnection |The maximum number of times that a connection can be borrowed from the pool simultaneously. |8
|connectionPool.minSize |The minimum size of a connection pool for a host. |2
|connectionPool.reconnectInterval |The amount of time in milliseconds to wait before trying to reconnect to a dead host. |1000
|connectionPool.resultIterationBatchSize |The override value for the size of the result batches to be returned from the server. |64
|connectionPool.trustCertChainFile |File location for a SSL Certificate Chain to use when SSL is enabled. If this value is not provided and SSL is enabled, the `TrustManager` will be established with a self-signed certificate which is NOT suitable for production purposes. |_none_
|hosts |The list of hosts that the driver will connect to. |localhost
|jaasEntry |Sets the `AuthProperties.Property.JAAS_ENTRY` properties for authentication to Gremlin Server. |_none_
|nioPoolSize |Size of the pool for handling request/response operations. |available processors
|password |The password to submit on requests that require authentication. |_none_
|port |The port of the Gremlin Server to connect to. The same port will be applied for all hosts. |8192
|protocol |Sets the `AuthProperties.Property.PROTOCOL` properties for authentication to Gremlin Server. |_none_
|serializer.className |The fully qualified class name of the `MessageSerializer` that will be used to communicate with the server. Note that the serializer configured on the client should be supported by the server configuration. |_none_
|serializer.config |A `Map` of configuration settings for the serializer. |_none_
|username |The username to submit on requests that require authentication. |_none_
|workerPoolSize |Size of the pool for handling background work. |available processors * 2
|=========================================================

Please see the link:http://tinkerpop.apache.org/javadocs/x.y.z/core/org/apache/tinkerpop/gremlin/driver/Cluster.Builder.html[Cluster.Builder javadoc] to get more information on these settings.

==== Aliases

Scripts submitted to Gremlin Server automatically have the globally configured `Graph` and `TraversalSource` instances
made available to them.  Therefore, if Gremlin Server configures two `TraversalSource` instances called "g1" and "g2"
a script can simply reference them directly as:

[source,java]
client.submit("g1.V()")
client.submit("g2.V()")

While this is an acceptable way to submit scripts, it has the downside of forcing the client to encode the server-side
variable name directly into the script being sent.  If the server configuration ever changed such that "g1" became
"g100", the client-side code might have to see a significant amount of change.  Decoupling the script code from the
server configuration can be managed by the `alias` method on `Client` as follows:

[source,java]
Client g1Client = client.alias("g1")
Client g2Client = client.alias("g2")
g1Client.submit("g.V()")
g2Client.submit("g.V()")

The above code demonstrates how the `alias` method can be used such that the script need only contain a reference
to "g" and "g1" and "g2" are automatically rebound into "g" on the server-side.

==== Serialization

When using Gryo serialization (the default serializer for the driver), it is important that the client and server
have the same serializers configured or else one or the other will experience serialization exceptions and fail to
always communicate.  Discrepancy in serializer registration between client and server can happen fairly easily as
graphs will automatically include serializers on the server-side, thus leaving the client to be configured manually.
This can be done manually as follows:

[source,java]
GryoMapper kryo = GryoMapper.build().addRegistry(TitanIoRegistry.INSTANCE).create();
MessageSerializer serializer = new GryoMessageSerializerV3d0(kryo);
Cluster cluster = Cluster.build()
                .serializer(serializer)
                .create();
Client client = cluster.connect().init();

The above code demonstrates using the `TitanIoRegistry` which is an `IoRegistry` instance.  It tells the serializer
what classes (from Titan in this case) to auto-register during serialization.  Gremlin Server roughly uses this same
approach when it configures it's serializers, so using this same model will ensure compatibility when making requests.

[[connecting-via-python]]
=== Connecting via Python

[source,python]
----
pip install gremlinpython
----

TinkerPop3 also includes a client for Python-based applications.  It is referred to as Gremlin-Python Driver.
The `Client` class implementation/interface is based on the Java Driver, with some restrictions. Most notably,
Gremlin-Python does not yet implement the `Cluster` class. Instead, `Client` is instantiated directly.
Usage is as follows:

[source,python]
----
from gremlin_python.driver import client <1>
client = client.Client('ws://localhost:8182/gremlin', 'g') <2>
----

<1> Import the Gremlin-Python `client` module.
<2> Opens a reference to `localhost` - note that there are various configuration options that can be passed
to the `Client` object upon instantiation as keyword arguments.

Once a `Client` instance is ready, it is possible to issue some Gremlin:

[source,python]
----
result_set = client.submit("[1,2,3,4]")  <1>
future_results = result_set.all()  <2>
results = future_results.result() <3>
assert results == [1, 2, 3, 4] <4>

future_result_set = client.submitAsync("[1,2,3,4]") <5>
result_set = future_result_set.result() <6>
result = result_set.one() <7>
assert results == [1, 2, 3, 4] <8>
assert result_set.done.done() <9>

client.close() <10>
----

<1> Submit a script that simply returns a `List` of integers.  This method blocks until the request is written to
the server and a `ResultSet` is constructed.
<2> Even though the `ResultSet` is constructed, it does not mean that the server has sent back the results (or even
evaluated the script potentially).  The `ResultSet` is just a holder that is awaiting the results from the server. The `all` method
returns a `concurrent.futures.Future` that resolves to a list when it is complete.
<3> Block until the the script is evaluated and results are sent back by the server.
<4> Verify the result.
<5> Submit the same script to the server but don't block.
<6> Wait until request is written to the server and `ResultSet` is constructed.
<7> Read a single result off the result stream.
<8> Again, verify the result.
<9> Verify that the all results have been read and stream is closed.
<10> Close client and underlying pool connections.

==== Configuration

The following table describes the various configuration options for the Gremlin-Python Driver. They
can be passed to the `Client` instance as keyword arguments:

[width="100%",cols="3,10,^2",options="header"]
|=========================================================
|Key |Description |Default
|protocol_factory |A callable that returns an instance of `AbstractBaseProtocol`. |`gremlin_python.driver.protocol.GremlinServerWSProtocol`
|transport_factory |A callable that returns an instance of `AbstractBaseTransport`. |`gremlin_python.driver.tornado.transport.TornadoTransport`
|pool_size |The number of connections used by the pool. |4
|max_workers |Maximum number of worker threads. |Number of CPUs * 5
|message_serializer |The message serializer implementation.|`gremlin_python.driver.serializer.GraphSONMessageSerializer`
|password |The password to submit on requests that require authentication. |""
|username |The username to submit on requests that require authentication. |""
|=========================================================

=== Connecting via HTTP

image:gremlin-rexster.png[width=225,float=left] While the default behavior for Gremlin Server is to provide a
WebSocket-based connection, it can also be configured to support plain HTTP web service.
The HTTP endpoint provides for a communication protocol familiar to most developers, with a wide support of
programming languages, tools and libraries for accessing it.  As a result, HTTP provides a fast way to get started
with Gremlin Server.   It also may represent an easier upgrade path from link:http://rexster.tinkerpop.com/[Rexster]
as the API for the endpoint is very similar to Rexster's link:https://github.com/tinkerpop/rexster/wiki/Gremlin-Extension[Gremlin Extension].

Gremlin Server provides for a single HTTP endpoint - a Gremlin evaluator - which allows the submission of a Gremlin
script as a request.  For each request, it returns a response containing the serialized results of that script.
To enable this endpoint, Gremlin Server needs to be configured with the `HttpChannelizer`, which replaces the default. The `WsAndHttpChannelizer` may also be configured to enable both WebSockets and the REST endpoint.
`WebSocketChannelizer`, in the configuration file:

[source,yaml]
channelizer: org.apache.tinkerpop.gremlin.server.channel.HttpChannelizer

[source,yaml]
channelizer: org.apache.tinkerpop.gremlin.server.channel.WsAndHttpChannelizer

The `HttpChannelizer` is already configured in the `gremlin-server-rest-modern.yaml` file that is packaged with the Gremlin
Server distribution.  To utilize it, start Gremlin Server as follows:

[source,text]
bin/gremlin-server.sh conf/gremlin-server-rest-modern.yaml

Once the server has started, issue a request.  Here's an example with link:http://curl.haxx.se/[cURL]:

[source,text]
$ curl "http://localhost:8182?gremlin=100-1"

which returns:

[source,js]
{
  "result":{"data":99,"meta":{}},
  "requestId":"0581cdba-b152-45c4-80fa-3d36a6eecf1c",
  "status":{"code":200,"attributes":{},"message":""}
}

The above example showed a `GET` operation, but the preferred method for this endpoint is `POST`:

[source,text]
curl -X POST -d "{\"gremlin\":\"100-1\"}" "http://localhost:8182"

which returns:

[source,js]
{
  "result":{"data":99,"meta":{}},
  "requestId":"ef2fe16c-441d-4e13-9ddb-3c7b5dfb10ba",
  "status":{"code":200,"attributes":{},"message":""}
}

It is also preferred that Gremlin scripts be parameterized when possible via `bindings`:

[source,text]
curl -X POST -d "{\"gremlin\":\"100-x\", \"bindings\":{\"x\":1}}" "http://localhost:8182"

The `bindings` argument is a `Map` of variables where the keys become available as variables in the Gremlin script.
Note that parameterization of requests is critical to performance, as repeated script compilation can be avoided on
each request.

NOTE: It is possible to pass bindings via `GET` based requests.  Query string arguments prefixed with "bindings." will
be treated as parameters, where that prefix will be removed and the value following the period will become the
parameter name.  In other words, `bindings.x` will create a parameter named "x" that can be referenced in the submitted
Gremlin script.  The caveat is that these arguments will always be treated as `String` values.  To ensure that data
types are preserved or to pass complex objects such as lists or maps, use `POST` which will at least support the
allowed JSON data types.

Finally, as Gremlin Server can host multiple `ScriptEngine` instances (e.g. `gremlin-groovy`, `nashorn`), it is
possible to define the language to utilize to process the request:

[source,text]
curl -X POST -d "{\"gremlin\":\"100-x\", \"language\":\"gremlin-groovy\", \"bindings\":{\"x\":1}}" "http://localhost:8182"

By default this value is set to `gremlin-groovy`.  If using a `GET` operation, this value can be set as a query
string argument with by setting the `language` key.

WARNING: Consider the size of the result of a submitted script being returned from the HTTP endpoint.  A script
that iterates thousands of results will serialize each of those in memory into a single JSON result set.  It is
quite possible that such a script will generate `OutOfMemoryError` exceptions on the server.  Consider the default
WebSocket configuration, which supports streaming, if that type of use case is required.

[[connecting-via-remotegraph]]
=== Connecting via withRemote

[source,xml]
----
<dependency>
   <groupId>org.apache.tinkerpop</groupId>
   <artifactId>gremlin-driver</artifactId>
   <version>x.y.z</version>
</dependency>
----

image:remote-graph.png[width=145,float=left] A `TraversalSource` has several `withRemote()` methods which provide an
interesting alternative to the other methods for connecting to Gremlin Server. It is interesting in that all other
methods involve construction of a `String` representation of the `Traversal` which is then submitted as a script
to Gremlin Server (via driver or HTTP). This approach is quite akin to SQL, where query strings are embedded into code
and submitted to a database server. While there are patterns for taking this approach that can lead to maintainable
application code, using `withRemote()` could be a better method as it brings some good benefits with it:

* Get auto-complete when writing traversals in an IDE.
* Get compile-time errors in traversal writing.
* Get the feel of working with an embedded database.

One way to create a `Traversal` instance that is remote-enabled is by configuration file. Here is an example of what
that file looks like:

[source,properties]
----
gremlin.remote.remoteConnectionClass=org.apache.tinkerpop.gremlin.driver.remote.DriverRemoteConnection
gremlin.remote.driver.clusterFile=conf/remote-objects.yaml
gremlin.remote.driver.sourceName=g
----

The `gremlin.remote.remoteConnectionClass` should be an implementation of the `RemoteConnection` interface in
`gremlin-core`. In this case, it points at the `gremlin-driver` implementation, called `DriverRemoteConnection`. The
other setting, `gremlin.remote.driver.clusterFile`, is a configuration to `DriverRemoteConnection`, and it
provides a pointer to the config file to use to construct a `gremlin-driver` `Cluster` object to be utilized when
connecting to Gremlin Server. Please see the <<connecting-via-java, "Connecting Via Java">> section for more
information on those classes and their usage. Finally, the `gremlin.remote.driver.sourceName` setting tells the
`DriverRemoteConnection` the name of the `TraversalSource` in Gremlin Server to connect to.

IMPORTANT: Gremlin Server supports configurable serialization options. The `withRemote()` feature works best with
Gryo serialization. While it is compatible with GraphSON, unknown incompatibilities may arise

Gremlin Server needs to be running for this example to work. Use the following configuration:

[source,bourne]
$ bin/gremlin-server.sh conf/gremlin-server-modern.yaml

To configure a "remote" traversal, there first needs to be a `TraversalSource`. A `TraversalSource` can be generated
from any `Graph` instance with the `traversal()` method. Of course, any traversals generated from this source using the
`withRemote()` configuration option will not execute against the local graph. That could be confusing and it maybe be
easier to think of the local graph as being "empty". To that end, it is recommended that when using `withRemote()`,
the `TraversalSource` be generated with `EmptyGraph` as follows:

[gremlin-groovy]
----
graph = EmptyGraph.instance()
g = graph.traversal().withRemote('conf/remote-graph.properties')
g.V().valueMap(true)
g.close()
----

Note the call to `close()` above. The call to `withRemote()` internally instantiates a `Client` instance that can only
be released by "closing" the `GraphTraversalSource`. It is important to take that step to release resources created
in that step.

If working with multiple remote `TraversalSource` instances it is more efficient to construct a `Cluster` object and
then re-use it.

[gremlin-groovy]
----
cluster = Cluster.open('conf/remote-objects.yaml')
graph = EmptyGraph.instance()
g = graph.traversal().withRemote(DriverRemoteConnection.using(cluster, "g"))
g.V().valueMap(true)
g.close()
cluster.close()
----

If the `Cluster` instance is supplied externally, as is shown above, then it is not closed implicitly by the close of
"g".  Closing "g" will only close the `Client` instance associated with that `TraversalSource`. In this case, the
`Cluster` must also be closed explicitly. Closing "g" and the "cluster" aren't actually both necessary - the close of
a `Cluster` will close all `Client` instance spawned by the `Cluster`.

IMPORTANT: `RemoteGraph` uses the `TraversalOpProcessor` in Gremlin Server which requires a cache to enable the
retrieval of side-effects (if the `Traversal` produces any). That cache can be configured (e.g. controlling eviction
times and sizing) can be done in the Gremlin Server configuration file as described <<traversalopprocessor, here>>.

Finally, Gremlin `Bytecode` supports the encoding of bindings which allow GremlinServer to cache traversals that will
be reused over and over again save that some parameterization may change. Thus, instead of translating, compiling, and
then executing each submitted bytecode, it is possible to simply execute. To express bindings in Gremlin-Java and
Gremlin-Groovy, use `Bindings`.

[gremlin-groovy]
----
cluster = Cluster.open('conf/remote-objects.yaml')
b = Bindings.instance()
g = EmptyGraph.instance().traversal().withRemote(DriverRemoteConnection.using(cluster, "g"))
g.V(b.of('id',1)).out('created').values('name')
g.V(b.of('id',4)).out('created').values('name')
g.V(b.of('id',4)).out('created').values('name').getBytecode()
g.V(b.of('id',4)).out('created').values('name').getBytecode().getBindings()
cluster.close()
----

Both traversals are abstractly defined as `g.V(id).out('created').values('name')` and thus, the first submission
can be cached for faster evaluation on the next submission.

=== Configuring

The `gremlin-server.sh` file serves multiple purposes.  It can be used to "install" dependencies to the Gremlin
Server path.  For example, to be able to configure and use other `Graph` implementations, the dependencies must be
made available to Gremlin Server.  To do this, use the `install` switch and supply the Maven coordinates for the dependency
to "install".  For example, to use Neo4j in Gremlin Server:

[source,text]
----
bin/gremlin-server.sh install org.apache.tinkerpop neo4j-gremlin x.y.z
----

This command will "grab" the appropriate dependencies and copy them to the `ext` directory of Gremlin Server, which
will then allow them to be "used" the next time the server is started.  To uninstall dependencies, simply delete them
from the `ext` directory.

`bin/gremlin-server.sh` has several other options.

[width="100%",cols="3,10",options="header"]
|=========================================================
|Parameter|Description
|start|Start the server in the background.
|stop|Shutdown the server.
|restart|Shutdown a running server then start it again.
|status|Check if the server is running.
|console|Start the server in the foreground. Use ^C to kill it.
|install <group> <artifact> <version>| Install dependencies into the server. "-i" exists for backwards compatibility but is deprecated.
|<conf file>| Start the server in the foreground using the provided YAML config file.
|=========================================================

The `bin/gremlin-server.sh` script can be customized with environment variables in `bin/gremlin-server.conf`.

[width="100%",cols="3,10",options="header"]
|=========================================================
|Variable |Description
|DEBUG| Enable debugging of the startup script
|GREMLIN_HOME| The Gremlin Server install directory. Use this if the script has trouble finding itself.
|GREMLIN_YAML| The default server YAML file (conf/gremlin-server.yaml)
|LOG_DIR| Location of gremlin.log where stdout/stderr are captured (logs/)
|PID_DIR| Location of gremlin.pid
|RUNAS| User to run the server as
|JAVA_HOME| Java install location. Will use $JAVA_HOME/bin/java
|JAVA_OPTIONS| Options passed to the JVM
|=========================================================

As mentioned earlier, Gremlin Server is configured though a YAML file.  By default, Gremlin Server will look for a
file called `conf/gremlin-server.yaml` to configure itself on startup.  To override this default, set GREMLIN_YAML in `bin/gemlin-server.conf` or supply the file
to use to `bin/gremlin-server.sh` as in:

[source,text]
----
bin/gremlin-server.sh conf/gremlin-server-min.yaml
----

WARNING: On Windows, gremlin-server.bat will always start in the foreground. When no parameter is provided, it will start with the default `conf/gremlin-server.yaml` file.

The following table describes the various YAML configuration options that Gremlin Server expects:

[width="100%",cols="3,10,^2",options="header"]
|=========================================================
|Key |Description |Default
|authentication.authenticator |The fully qualified classname of an `Authenticator` implementation to use.  If this setting is not present, then authentication is effectively disabled. |`AllowAllAuthenticator`
|authentication.authenticationHandler | The fully qualified classname of an `AbstractAuthenticationHandler` implementation to use. If this setting is not present, but the `authentication.authenticator` is, it will use that authenticator with the default `AbstractAuthenticationHandler` implementation for the specified `Channelizer` |_none_
|authentication.config |A `Map` of configuration settings to be passes to the `Authenticator` when it is constructed.  The settings available are dependent on the implementation. |_none_
|authentication.enableAuditLog |The available authenticators can issue audit logging messages, binding the authenticated user to his remote socket address and binding requests with a gremlin query to the remote socket address. For privacy reasons, the default value of this setting is false. The audit logging messages are logged at the INFO level via the `audit.org.apache.tinkerpop.gremlin.server` logger, which can be configured using the log4j.properties file. |false
|channelizer |The fully qualified classname of the `Channelizer` implementation to use.  A `Channelizer` is a "channel initializer" which Gremlin Server uses to define the type of processing pipeline to use.  By allowing different `Channelizer` implementations, Gremlin Server can support different communication protocols (e.g. WebSocket, Java NIO, etc.). |`WebSocketChannelizer`
|graphManager |The fully qualified classname of the `GraphManager` implementation to use.  A `GraphManager` is a class that adheres to the TinkerPop `GraphManager` interface, allowing custom implementations for storing and managing graph references, as well as defining custom methods to open and close graphs instantiations. It is important to note that the TinkerPop HTTP and WebSocketChannelizers auto-commit and auto-rollback based on the graphs stored in the graphManager upon script execution completion. |`DefaultGraphManager`
|graphs |A `Map` of `Graph` configuration files where the key of the `Map` becomes the name to which the `Graph` will be bound and the value is the file name of a `Graph` configuration file. |_none_
|gremlinPool |The number of "Gremlin" threads available to execute actual scripts in a `ScriptEngine`. This pool represents the workers available to handle blocking operations in Gremlin Server. When set to `0`, Gremlin Server will use the value provided by `Runtime.availableProcessors()`. |0
|host |The name of the host to bind the server to. |localhost
|useEpollEventLoop |try to use epoll event loops (works only on Linux os) instead of netty NIO. |false
|maxAccumulationBufferComponents |Maximum number of request components that can be aggregated for a message. |1024
|maxChunkSize |The maximum length of the content or each chunk.  If the content length exceeds this value, the transfer encoding of the decoded request will be converted to 'chunked' and the content will be split into multiple `HttpContent` objects.  If the transfer encoding of the HTTP request is 'chunked' already, each chunk will be split into smaller chunks if the length of the chunk exceeds this value. |8192
|maxContentLength |The maximum length of the aggregated content for a message.  Works in concert with `maxChunkSize` where chunked requests are accumulated back into a single message.  A request exceeding this size will return a `413 - Request Entity Too Large` status code.  A response exceeding this size will raise an internal exception. |65536
|maxHeaderSize |The maximum length of all headers. |8192
|maxInitialLineLength |The maximum length of the initial line (e.g.  "GET / HTTP/1.0") processed in a request, which essentially controls the maximum length of the submitted URI. |4096
|metrics.consoleReporter.enabled |Turns on console reporting of metrics. |false
|metrics.consoleReporter.interval |Time in milliseconds between reports of metrics to console. |180000
|metrics.csvReporter.enabled |Turns on CSV reporting of metrics. |false
|metrics.csvReporter.fileName |The file to write metrics to. |_none_
|metrics.csvReporter.interval |Time in milliseconds between reports of metrics to file. |180000
|metrics.gangliaReporter.addressingMode |Set to `MULTICAST` or `UNICAST`. |_none_
|metrics.gangliaReporter.enabled |Turns on Ganglia reporting of metrics. Additional link:http://tinkerpop.apache.org/docs/3.3.0/reference/#metrics[setup] is required. |false
|metrics.gangliaReporter.host |Define the Ganglia host to report Metrics to. |localhost
|metrics.gangliaReporter.interval |Time in milliseconds between reports of metrics for Ganglia. |180000
|metrics.gangliaReporter.port |Define the Ganglia port to report Metrics to. |8649
|metrics.graphiteReporter.enabled |Turns on Graphite reporting of metrics. Additional link:http://tinkerpop.apache.org/docs/3.3.0/reference/#metrics[setup] is required. |false
|metrics.graphiteReporter.host |Define the Graphite host to report Metrics to. |localhost
|metrics.graphiteReporter.interval |Time in milliseconds between reports of metrics for Graphite. |180000
|metrics.graphiteReporter.port |Define the Graphite port to report Metrics to. |2003
|metrics.graphiteReporter.prefix |Define a "prefix" to append to metrics keys reported to Graphite. |_none_
|metrics.jmxReporter.enabled |Turns on JMX reporting of metrics. |false
|metrics.slf4jReporter.enabled |Turns on SLF4j reporting of metrics. |false
|metrics.slf4jReporter.interval |Time in milliseconds between reports of metrics to SLF4j. |180000
|port |The port to bind the server to. |8182
|processors |A `List` of `Map` settings, where each `Map` represents a `OpProcessor` implementation to use along with its configuration. |_none_
|processors[X].className |The full class name of the `OpProcessor` implementation. |_none_
|processors[X].config |A `Map` containing `OpProcessor` specific configurations. |_none_
|resultIterationBatchSize |Defines the size in which the result of a request is "batched" back to the client.  In other words, if set to `1`, then a result that had ten items in it would get each result sent back individually.  If set to `2` the same ten results would come back in five batches of two each. |64
|scriptEngines |A `Map` of `ScriptEngine` implementations to expose through Gremlin Server, where the key is the name given by the `ScriptEngine` implementation.  The key must match the name exactly for the `ScriptEngine` to be constructed.  The value paired with this key is itself a `Map` of configuration for that `ScriptEngine`.  If this value is not set, it will default to "gremlin-groovy". |_gremlin-groovy_
|scriptEngines.<name>.imports |A comma separated list of classes/packages to make available to the `ScriptEngine`. |_none_
|scriptEngines.<name>.staticImports |A comma separated list of "static" imports to make available to the `ScriptEngine`. |_none_
|scriptEngines.<name>.scripts |A comma separated list of script files to execute on `ScriptEngine` initialization. `Graph` and `TraversalSource` instance references produced from scripts will be stored globally in Gremlin Server, therefore it is possible to use initialization scripts to add Traversal Strategies or create entirely new `Graph` instances all together. Instantiating a `LifeCycleHook` in a script provides a way to execute scripts when Gremlin Server starts and stops.|_none_
|scriptEngines.<name>.config |A `Map` of configuration settings for the `ScriptEngine`.  These settings are dependent on the `ScriptEngine` implementation being used. |_none_
|scriptEvaluationTimeout |The amount of time in milliseconds before a script evaluation times out. The notion of "script evaluation" refers to the time it takes for the `ScriptEngine` to do its work and *not* any additional time it takes for the result of the evaluation to be iterated and serialized. This feature can be turned off by setting the value to `0`. |30000
|serializers |A `List` of `Map` settings, where each `Map` represents a `MessageSerializer` implementation to use along with its configuration. If this value is not set, then Gremlin Server will configure with GraphSON and Gryo but will not register any `ioRegistries` for configured graphs. |_empty_
|serializers[X].className |The full class name of the `MessageSerializer` implementation. |_none_
|serializers[X].config |A `Map` containing `MessageSerializer` specific configurations. |_none_
|ssl.enabled |Determines if SSL is turned on or not. |false
|ssl.keyCertChainFile |The X.509 certificate chain file in PEM format. If this value is not present and `ssl.enabled` is `true` a self-signed certificate will be used (not suitable for production). |_none_
|ssl.keyFile |The `PKCS#8` private key file in PEM format. If this value is not present and `ssl.enabled` is `true` a self-signed certificate will be used (not suitable for production). |_none_
|ssl.keyPassword |The password of the `keyFile` if it is password-protected |_none_
|ssl.needClientAuth | Optional. One of NONE, OPTIONAL, REQUIRE.  Enables client certificate authentication at the enforcement level specified. Can be used in combination with Authenticator. |_none_
|ssl.trustCertChainFile | Required when needClientAuth is OPTIONAL or REQUIRE. Trusted certificates for verifying the remote endpoint's certificate. The file should contain an X.509 certificate chain in PEM format. |_none_
|strictTransactionManagement |Set to `true` to require `aliases` to be submitted on every requests, where the `aliases` become the scope of transaction management. |false
|threadPoolBoss |The number of threads available to Gremlin Server for accepting connections. Should always be set to `1`. |1
|threadPoolWorker |The number of threads available to Gremlin Server for processing non-blocking reads and writes. |1
|writeBufferHighWaterMark | If the number of bytes in the network send buffer exceeds this value then the channel is no longer writeable, accepting no additional writes until buffer is drained and the `writeBufferLowWaterMark` is met. |65536
|writeBufferLowWaterMark | Once the number of bytes queued in the network send buffer exceeds the `writeBufferHighWaterMark`, the channel will not become writeable again until the buffer is drained and it drops below this value. |65536
|=========================================================

See the <<metrics,Metrics>> section for more information on how to configure Ganglia and Graphite.

[[opprocessor-configurations]]
==== OpProcessor Configurations

An `OpProcessor` provides a way to plug-in handlers to Gremlin Server's processing flow. Gremlin Server uses this
plug-in system itself to expose the packaged functionality that it exposes. Configurations can be supplied to an
`OpProcessor` through the `processors` key in the Gremlin Server configuration file. Each `OpProcessor` can take a
`Map` of arguments which are specific to a particular implementation:

[source,yaml]
----
processors:
  - { className: org.apache.tinkerpop.gremlin.server.op.session.SessionOpProcessor, config: { sessionTimeout: 28800000 }}
----

The following sub-sections describe those configurations for each `OpProcessor` implementations supplied with Gremlin
Server.

===== SessionOpProcessor

The `SessionOpProcessor` provides a way to interact with Gremlin Server over a <<sessions,session>>.

[width="100%",cols="3,10,^2",options="header"]
|=========================================================
|Name |Description |Default
|maxParameters |Maximum number of parameters that can be passed on the request. |16
|perGraphCloseTimeout |Time in milliseconds to wait for each configured graph to close any open transactions when the session is killed. |10000
|sessionTimeout |Time in milliseconds before a session will time out. |28800000
|=========================================================

StandardOpProcessor
++++++++++++++++++

The `StandardOpProcessor` provides a way to interact with Gremlin Server without use of sessions and is the default
method for processing script evaluation requests.

[width="100%",cols="3,10,^2",options="header"]
|=========================================================
|Name |Description |Default
|maxParameters |Maximum number of parameters that can be passed on the request. |16
|=========================================================

[[traversalopprocessor]]
===== TraversalOpProcessor

The `TraversalOpProcessor` provides a way to use <<connecting-via-remotegraph,RemoteGraph>>.

[width="100%",cols="3,10,^2",options="header"]
|=========================================================
|Name |Description |Default
|cacheExpirationTime |Time in milliseconds before side-effects from a `Traversal` will be evicted. |60000
|cacheMaxSize |The maximum number of entries in the side-effect cache. |1000
|=========================================================

[[security]]
==== Security

image:gremlin-server-secure.png[width=175,float=right] Gremlin Server provides for several features that aid in the
security of the graphs that it exposes.  In particular it supports SSL for transport layer security, protective measures against
malicious script execution, and authentication.  SSL options are described in the configuration settings table in the
<<connecting-via-java, "Connecting via Java">> section. Script execution options are covered
<<script-execution, "at the end of this section">>. This section starts with authentication.


Gremlin Server supports a pluggable authentication framework using
link:https://en.wikipedia.org/wiki/Simple_Authentication_and_Security_Layer[SASL] (Simple Authentication and
Security Layer). Depending on the client used to connect to Gremlin Server, different authentication
mechanisms are accessible, see the table below.

[width="70%",cols="3,5,3",options="header"]
|=========================================================
|Client |Authentication mechanism |Availability
|HTTP |BASIC |3.0.0-incubating
1.3+v|Gremlin-Java/
Gremlin-Console |PLAIN SASL (username/password) |3.0.0-incubating
|Pluggable SASL |3.0.0-incubating
|GSSAPI SASL (Kerberos) |3.3.0
|Gremlin-Python |PLAIN SASL |3.2.2
|Gremlin-Javascript |PLAIN SASL |3.3.0
|=========================================================

By default, Gremlin Server is configured to allow all requests to be processed (i.e. no authentication).  To enable
authentication, Gremlin Server must be configured with an `Authenticator` implementation in its YAML file.  Gremlin
Server comes packaged with two implementations called `SimpleAuthenticator` for plain text authentication using HTTP BASIC or
PLAIN SASL and `Krb5Authenticator` for Kerberos authentication using GSSAPI SASL.

===== Plain text authentication

The `SimpleAuthenticator` implements the "PLAIN" SASL mechanism (i.e. plain text) to authenticate a request.  It also
supports handling basic authentication requests from http clients. It validates
username/password pairs against a graph database, which must be provided to it as part of the configuration.

[source,yaml]
authentication: {
  authenticator: org.apache.tinkerpop.gremlin.server.auth.SimpleAuthenticator,
  config: {
    credentialsDb: conf/tinkergraph-credentials.properties}}

A quick way to get started with the `SimpleAuthenticator` is to use TinkerGraph for the "credentials graph" and the
"sample" credential graph that is packaged with the server.

[source,text]
----
$ bin/gremlin-server.sh conf/gremlin-server-secure.yaml
[INFO] GremlinServer -
         \,,,/
         (o o)
-----oOOo-(3)-oOOo-----

[INFO] GremlinServer - Configuring Gremlin Server from conf/gremlin-server-secure.yaml
...
[WARN] AbstractChannelizer - Enabling SSL with self-signed certificate (NOT SUITABLE FOR PRODUCTION)
[INFO] AbstractChannelizer - SSL enabled
[INFO] SimpleAuthenticator - Initializing authentication with the org.apache.tinkerpop.gremlin.server.auth.SimpleAuthenticator
[INFO] SimpleAuthenticator - CredentialGraph initialized at CredentialGraph{graph=tinkergraph[vertices:1 edges:0]}
[INFO] GremlinServer$1 - Gremlin Server configured with worker thread pool of 1, gremlin pool of 8 and boss thread pool of 1.
[INFO] GremlinServer$1 - Channel started at port 8182.
----

In addition to configuring the authenticator, `gremlin-server-secure.yaml` also enables SSL with a self-signed
certificate.  As SSL is enabled on the server it must also be enabled on the client when connecting.  To connect to
Gremlin Server with `gremlin-driver`, set the `credentials` and `enableSsl` when constructing the `Cluster`.

[source,java]
Cluster cluster = Cluster.build().credentials("stephen", "password")
                                 .enableSsl(true).create();

If connecting with Gremlin Console, which utilizes `gremlin-driver` for remote script execution, use the provided
`conf/remote-secure.yaml` file when defining the remote.  That file contains configuration for the username and
password as well as enablement of SSL from the client side.

Similarly, Gremlin Server can be configured for HTTP and security.

[source,text]
----
$ bin/gremlin-server.sh conf/gremlin-server-rest-secure.yaml
[INFO] GremlinServer -
         \,,,/
         (o o)
-----oOOo-(3)-oOOo-----

[INFO] GremlinServer - Configuring Gremlin Server from conf/gremlin-server-secure.yaml
...
[WARN] AbstractChannelizer - Enabling SSL with self-signed certificate (NOT SUITABLE FOR PRODUCTION)
[INFO] AbstractChannelizer - SSL enabled
[INFO] SimpleAuthenticator - Initializing authentication with the org.apache.tinkerpop.gremlin.server.auth.SimpleAuthenticator
[INFO] SimpleAuthenticator - CredentialGraph initialized at CredentialGraph{graph=tinkergraph[vertices:1 edges:0]}
[INFO] GremlinServer$1 - Gremlin Server configured with worker thread pool of 1, gremlin pool of 8 and boss thread pool of 1.
[INFO] GremlinServer$1 - Channel started at port 8182.
----

Once the server has started, issue a request passing the credentials with an `Authentication` header, as described in link:http://tools.ietf.org/html/rfc2617#section-2[RFC2617]. Here's a HTTP Basic authentication example with cURL:

[source,text]
curl -X POST --insecure -u stephen:password -d "{\"gremlin\":\"100-1\"}" "https://localhost:8182"

[[credentials-dsl]]
===== Credentials Graph DSL

The "credentials graph", which has been mentioned in previous sections, is used by Gremlin Server to hold the list of
users who can authenticate to the server.  It is possible to use virtually any `Graph` instance for this task as long
as it complies to a defined schema. The credentials graph stores users as vertices with the `label` of "user".  Each
"user" vertex has two properties: `username` and `password`.  Naturally, these are both `String` values.  The password
must not be stored in plain text and should be hashed.

IMPORTANT: Be sure to define an index on the `username` property, as this will be used for lookups.  If supported by
the `Graph`, consider specifying a unique constraint as well.

To aid with the management of a credentials graph, Gremlin Server provides a Gremlin Console plugin which can be
used to add and remove users so as to ensure that the schema is adhered to, thus ensuring compatibility with Gremlin
 Server.  In addition, as it is a plugin, it works naturally in the Gremlin Console as an extension of its
 capabilities (though one could use it programmatically, if desired).  This plugin is distributed with the Gremlin
 Console so it does not have to be "installed".  It does however need to be activated:

[source,groovy]
gremlin> :plugin use tinkerpop.credentials
==>tinkerpop.credentials activated

Please see the example usage as follows:

[gremlin-groovy]
----
graph = TinkerGraph.open()
graph.createIndex("username",Vertex.class)
credentials = credentials(graph)
credentials.createUser("stephen","password")
credentials.createUser("daniel","better-password")
credentials.createUser("marko","rainbow-dash")
credentials.findUser("marko").properties()
credentials.countUsers()
credentials.removeUser("daniel")
credentials.countUsers()
----

[[krb5authenticator]]
===== Kerberos Authentication

The `Krb5Authenticator` implements the "GSSAPI" SASL mechanism (i.e. Kerberos) to authenticate a request from a Gremlin
client.  It can be applied in an existing Kerberos environment and validates whether a
link:https://http://www.roguelynn.com/words/explain-like-im-5-kerberos/[valid authentication proof and service ticket are
offered].

[source,yaml]
authentication: {
  className: org.apache.tinkerpop.gremlin.server.auth.Krb5Authenticator,
  config: {
    principal: gremlinserver/hostname.your.org@YOUR.REALM,
    keytab: /etc/security/keytabs/gremlinserver.service.keytab}}

Krb5Authenticator needs a Kerberos service principal and a keytab that holds the secret key for that principal. The keytab
location and service name, e.g. gremlinserver, are free to be chosen, but Gremlin clients have to specify this service name
as the `protocol`. For Gremlin-Console the `protocol` is an entry in the remote.yaml file, for Gremlin-java the client builder
has a `protocol()` method.

In addition to the `protocol`, the Gremlin client needs to specify a `jaasEntry`, an entry in the
link:https://en.wikipedia.org/wiki/Java_Authentication_and_Authorization_Service[JAAS] configuration file. Gremlin-Console
comes with a sample gremlin-jaas.conf file with a `GremlinConsole` jaasEntry:

[source, jaas]
GremlinConsole {
  com.sun.security.auth.module.Krb5LoginModule required
  doNotPrompt=true
  useTicketCache=true;
};

This configuration tells Gremlin-Console to pass authentication requests from gremlin-server to the Krb5LoginModule, which is
part of the java standard library.  The Krb5LoginModule does not prompt the user for a username and password but uses the ticket cache that
is normally refreshed when a user logs in to a host within the Kerberos realm.

Finally, the Gremlin client needs the location of the JAAS configuration file to be passed as a system property to the JVM. For
Gremlin-Console the easiest way to do this is to pass it to the run script via the JAVA_OPTIONS environment property:

[source, bash]
export JAVA_OPTIONS="$JAVA_OPTIONS -Djava.security.auth.login.config=conf/gremlin-jaas.conf"

[[script-execution]]
===== Protecting Script Execution

It is important to remember that Gremlin Server exposes `GremlinScriptEngine` instances that allows for remote execution
of arbitrary code on the server.  Obviously, this situation can represent a security risk or, more minimally, provide
ways for "bad" scripts to be inadvertently executed. A simple example of a "valid" Gremlin script that would cause
some problems would be, `while(true) {}`, which would consume a thread in the Gremlin pool indefinitely, thus
preventing it from serving other requests.  Sending enough of these kinds of scripts would eventually consume all
available threads and Gremlin Server would stop responding.

Scripts have access to the full power of their language and the JVM on which they are running. This means that they
can access certain APIs that have nothing to do with Gremlin itself, such as `java.lang.System` or the `java.io`
and `java.net` packages. Scripts offer developers a lot of flexibility, but having that flexibility comes at the cost
of safety. A Gremlin Server instance that is not secured appropriately provides for a big security risk.

The previous sections discussed methods for securing Gremlin Server through authentication and encryption, which is a
good first step in protection. Another layer of protection comes in the form of specific configurations for the
`GremlinGroovyScriptEngine`.  A user can configure the script engine with a `GroovyCompilerGremlinPlugin`
implementation. Consider the basic configuration from the Gremlin Server YAML file:

[source,yaml]
----
scriptEngines: {
  gremlin-groovy: {
    plugins: { org.apache.tinkerpop.gremlin.server.jsr223.GremlinServerGremlinPlugin: {},
               org.apache.tinkerpop.gremlin.tinkergraph.jsr223.TinkerGraphGremlinPlugin: {},
               org.apache.tinkerpop.gremlin.jsr223.ImportGremlinPlugin: {classImports: [java.lang.Math], methodImports: [java.lang.Math#*]},
               org.apache.tinkerpop.gremlin.jsr223.ScriptFileGremlinPlugin: {files: [scripts/empty-sample.groovy]}}}}
----

This configuration can be expaded to include a the `GroovyCompilerGremlinPlugin`:

[source,yaml]
----
scriptEngines: {
  gremlin-groovy: {
    plugins: { org.apache.tinkerpop.gremlin.server.jsr223.GremlinServerGremlinPlugin: {},
               org.apache.tinkerpop.gremlin.tinkergraph.jsr223.TinkerGraphGremlinPlugin: {}
               org.apache.tinkerpop.gremlin.jsr223.ImportGremlinPlugin: {classImports: [java.lang.Math], methodImports: [java.lang.Math#*]},
               org.apache.tinkerpop.gremlin.jsr223.ScriptFileGremlinPlugin: {files: [scripts/empty-sample-secure.groovy]},
               org.apache.tinkerpop.gremlin.groovy.jsr223.GroovyCompilerGremlinPlugin: {timedInterrupt: 10000}}}}
----

This configuration sets up the script engine with to ensure that loops (like `while`) can only execute for `10000`
milliseconds.  With this configuration in place, a remote execution as follows, now times out rather than consuming
the thread continuously:

[source,groovy]
gremlin> :remote connect tinkerpop.server conf/remote.yaml
==>Configured localhost/127.0.0.1:8182
gremlin> :> while(true) { }
Execution timed out after 10000 units. Start time: Fri Jul 24 11:04:52 EDT 2015

The `GroovyCompilerGremlinPlugin` has a number of configuration options:

[width="100%",cols="3,10a",options="header"]
|=========================================================
|Customizer |Description
|`compilation` |Allows for three configurations: `COMPILE_STATIC`, `TYPE_CHECKED` or `NONE` (default). When configured with `COMPILE_STATIC` or `TYPE_CHECKED` it applies `CompileStatic` or `TypeChecked` annotations (respectively) to incoming scripts thus removing dynamic dispatch. More information about static compilation can be found link:http://docs.groovy-lang.org/latest/html/documentation/#_static_compilation[here] and additional information on `TypeChecked` usage can be found link:http://docs.groovy-lang.org/latest/html/documentation/#_the_code_typechecked_code_annotation[here].
|`compilerConfigurationOptions` |Allows configuration of the Groovy `CompilerConfiguration` object by taking a `Map` of key/value pairs where the "key" is a property to set on the `CompilerConfiguration`.
|`enableThreadInterrupt` |Injects checks for thread interruption, thus allowing the thread to potentially respect calls to `Thread.interrupt()`
|`expectedCompilationTime` |The amount of time in milliseconds a script is allowed to compile before a warning message is sent to the logs.
|`extensions` | This setting is for use when `compilation` is configured with `COMPILE_STATIC` or `TYPE_CHECKED` and accepts a comma separated list of link:http://docs.groovy-lang.org/latest/html/documentation/#Typecheckingextensions-Workingwithextensions[type checking extensions] that can have the effect of securing calls to various methods.
|`timedInterrupt` |Injects checks into loops to interrupt them if they exceed the configured timeout in milliseconds.
|=========================================================

NOTE: Consult the latest link:http://docs.groovy-lang.org/latest/html/documentation/#_typing[Groovy Documentation]
for information on the differences. It is important to understand the impact that these configuration will have on
submitted scripts before enabling this feature.

To provide some basic out-of-the-box protections against troublesome scripts, the following configuration can be used:

[source,yaml]
----
scriptEngines: {
  gremlin-groovy: {
    plugins: { org.apache.tinkerpop.gremlin.server.jsr223.GremlinServerGremlinPlugin: {},
               org.apache.tinkerpop.gremlin.tinkergraph.jsr223.TinkerGraphGremlinPlugin: {}
               org.apache.tinkerpop.gremlin.groovy.jsr223.GroovyCompilerGremlinPlugin: {enableThreadInterrupt: true, timedInterrupt: 10000, compilation: COMPILE_STATIC, extensions: org.apache.tinkerpop.gremlin.groovy.jsr223.customizer.SimpleSandboxExtension},
               org.apache.tinkerpop.gremlin.jsr223.ImportGremlinPlugin: {classImports: [java.lang.Math], methodImports: [java.lang.Math#*]},
               org.apache.tinkerpop.gremlin.jsr223.ScriptFileGremlinPlugin: {files: [scripts/empty-sample-secure.groovy]}}}}
----

This configuration uses the `SimpleSandboxExtension`, which blacklists calls to methods on the `System` class,
thereby preventing someone from remotely killing the server:

[source,groovy]
----
gremlin> :> System.exit(0)
Script8.groovy: 1: [Static type checking] - Not authorized to call this method: java.lang.System#exit(int)
 @ line 1, column 1.
   System.exit(0)
   ^

1 error
----

The `SimpleSandboxExtension` is by no means a "complete" implementation protecting against all manner of nefarious
scripts, but it does provide an example for how such a capability might be implemented.  A more complete implementation
is offered in the `FileSandboxExtension` which uses a configuration file to white list certain classes and methods.
The configuration file is YAML-based and an example is presented as follows:

[source,yaml]
----
autoTypeUnknown: true
methodWhiteList:
  - java\.lang\.Boolean.*
  - java\.lang\.Byte.*
  - java\.lang\.Character.*
  - java\.lang\.Double.*
  - java\.lang\.Enum.*
  - java\.lang\.Float.*
  - java\.lang\.Integer.*
  - java\.lang\.Long.*
  - java\.lang\.Math.*
  - java\.lang\.Number.*
  - java\.lang\.Object.*
  - java\.lang\.Short.*
  - java\.lang\.String.*
  - java\.lang\.StringBuffer.*
  - java\.lang\.System#currentTimeMillis\(\)
  - java\.lang\.System#nanoTime\(\)
  - java\.lang\.Throwable.*
  - java\.lang\.Void.*
  - java\.util\..*
  - org\.codehaus\.groovy\.runtime\.DefaultGroovyMethods.*
  - org\.codehaus\.groovy\.runtime\.InvokerHelper#runScript\(java\.lang\.Class,java\.lang\.String\[\]\)
  - org\.codehaus\.groovy\.runtime\.StringGroovyMethods.*
  - groovy\.lang\.Script#<init>\(groovy.lang.Binding\)
  - org\.apache\.tinkerpop\.gremlin\.structure\..*
  - org\.apache\.tinkerpop\.gremlin\.process\..*
  - org\.apache\.tinkerpop\.gremlin\.process\.computer\..*
  - org\.apache\.tinkerpop\.gremlin\.process\.computer\.bulkloading\..*
  - org\.apache\.tinkerpop\.gremlin\.process\.computer\.clustering\.peerpressure\.*
  - org\.apache\.tinkerpop\.gremlin\.process\.computer\.ranking\.pagerank\.*
  - org\.apache\.tinkerpop\.gremlin\.process\.computer\.traversal\..*
  - org\.apache\.tinkerpop\.gremlin\.process\.traversal\..*
  - org\.apache\.tinkerpop\.gremlin\.process\.traversal\.dsl\.graph\..*
  - org\.apache\.tinkerpop\.gremlin\.process\.traversal\.engine\..*
  - org\.apache\.tinkerpop\.gremlin\.server\.util\.LifeCycleHook.*
staticVariableTypes:
  graph: org.apache.tinkerpop.gremlin.structure.Graph
  g: org.apache.tinkerpop.gremlin.process.traversal.dsl.graph.GraphTraversalSource
----

There are three keys in this configuration file that control different aspects of the sandbox:

. `autoTypeUnknown` - When set to `true`, unresolved variables are typed as `Object`.
. `methodWhiteList` - A white list of classes and methods that follow a regex pattern which can then be matched against
method descriptors to determine if they can be executed.  The method descriptor is the fully-qualified class name
of the method, its name and parameters. For example, `Math.ceil` would have a descriptor of
`java.lang.Math#ceil(double)`.
. `staticVariableTypes` - A list of variables that will be used in the `ScriptEngine` for which the types are
always known.  In the above example, the variable "graph" will always be bound to a `Graph` instance.

At Gremlin Server startup, the `FileSandboxExtension` looks in the root of Gremlin Server installation directory for a
file called `sandbox.yaml` and configures itself.  To use a file in a different location set the
`gremlinServerSandbox` system property to the location of the file (e.g. `-DgremlinServerSandbox=conf/my-sandbox.yaml`).

The `FileSandboxExtension` provides for a basic configurable security function in Gremlin Server. More complex
sandboxing implementations can be developed by using this white listing model and extending from the
`AbstractSandboxExtension`.

A final thought on the topic of `GroovyCompilerGremlinPlugin` implementation is that it is not just for
"security" (though is is demonstrated in that capacity here).  It can be used for a variety of features that
can fine tune the Groovy compilation process.  Read more about compilation customization in the
link:http://docs.groovy-lang.org/latest/html/documentation/#compilation-customizers[Groovy Documentation].

==== Serialization

Gremlin Server can accept requests and return results using different serialization formats.  Serializers implement the
`MessageSerializer` interface. In doing so, they express the list of mime types they expect to support. When
configuring multiple serializers it is possible for two or more serializers to support the same mime type. Such a
situation may be common with a generic mime type such as `application/json`. Serializers are added in the order that
they are encountered in the configuration file and the first one added for a specific mime type will not be overridden
by other serializers that also support it.

The format of the serialization is configured by the `serializers` setting described in the table above.  Note that
some serializers have additional configuration options as defined by the `serializers[X].config` setting.  The
`config` setting is a `Map` where the keys and values get passed to the serializer at its initialization.  The
available and/or expected keys are dependent on the serializer being used.  Gremlin Server comes packaged with two
different serializers: GraphSON and Gryo.

===== GraphSON

The GraphSON serializer produces human readable output in JSON format and is a good configuration choice for those
trying to use TinkerPop from non-JVM languages.  JSON obviously has wide support across virtually all major
programming languages and can be consumed by a wide variety of tools.

[source,yaml]
----
  - { className: org.apache.tinkerpop.gremlin.driver.ser.GraphSONMessageSerializerV1d0 }
  - { className: org.apache.tinkerpop.gremlin.driver.ser.GraphSONMessageSerializerV2d0 }
----

The above configuration represents the default serialization under the `application/json` MIME type and produces JSON
consistent with standard JSON data types.  It has the following configuration option:

[width="100%",cols="3,10,^2",options="header"]
|=========================================================
|Key |Description |Default
|ioRegistries |A list of `IoRegistry` implementations to be applied to the serializer. |_none_
|=========================================================

[source,yaml]
  - { className: org.apache.tinkerpop.gremlin.driver.ser.GraphSONMessageSerializerGremlinV1d0 }

When the standard JSON data types are not enough (e.g. need to identify the difference between `double` and `float`
data types), the above configuration will embed types into the JSON itself.  The type embedding uses standard Java
type names, so interpretation from non-JVM languages will be required.  It has the MIME type of
`application/vnd.gremlin-v1.0+json` and the following configuration options:

[width="100%",cols="3,10,^2",options="header"]
|=========================================================
|Key |Description |Default
|ioRegistries |A list of `IoRegistry` implementations to be applied to the serializer. |_none_
|=========================================================

===== Gryo

The Gryo serializer utilizes Kryo-based serialization which produces a binary output.  This format is best consumed
by JVM-based languages.

[source,yaml]
  - { className: org.apache.tinkerpop.gremlin.driver.ser.GryoMessageSerializerGremlinV1d0 }

It has the MIME type of `application/vnd.gremlin-v1.0+gryo` and the following configuration options:

[width="100%",cols="3,10,^2",options="header"]
|=========================================================
|Key |Description |Default
|bufferSize |The maximum size of the Kryo buffer for use on a single object being serialized.  Increasing this value will correct `KryoException` errors that complain of "Buffer too small". |_4096_
|classResolverSupplier |The fully qualified classname of a custom `Supplier<ClassResolver>` which will be used when constructing `Kryo` instances. There is no direct default for this setting, but without a setting the `GryoClassResolver` is used. |_none_
|custom |A list of classes with custom kryo `Serializer` implementations related to them in the form of `<class>;<serializer-class>`. |_none_
|ioRegistries |A list of `IoRegistry` implementations to be applied to the serializer. |_none_
|serializeResultToString |When set to `true`, results are serialized by first calling `toString()` on each object in the result list resulting in an extended MIME Type of `application/vnd.gremlin-v1.0+gryo-stringd`.  When set to `false` Kryo-based serialization is applied. |_false_
|=========================================================

As described above, there are multiple ways in which to register serializers for Kryo-based serialization.  These
configurations can be used in conjunction with one another where there is a specific ordering to how the configurations
are applied.  The `userMapperFromGraph` setting is applied first, followed by any `ioRegistries` and finalized by the
`custom` setting.

Those configuring or implementing a `Supplier<ClassResolver>` should consider this an "advanced" option and typically
important to use cases where server types need to be coerced to client types (i.e. a type is available on the server
but not on the client).  Implementations should typically instantiate `ClassResolver` implementations that are
extensions of the `GryoClassResolver` as this class is important to most serialization tasks in TinkerPop.

[[metrics]]
==== Metrics

Gremlin Server produces metrics about its operations that can yield some insight into how it is performing. These
metrics are exposed in a variety of ways:

* Directly to the console where Gremlin Server is running
* CSV file
* link:http://ganglia.info/[Ganglia]
* link:http://graphite.wikidot.com/[Graphite]
* link:http://www.slf4j.org/[SLF4j]
* link:https://en.wikipedia.org/wiki/Java_Management_Extensions[JMX]

The configuration of each of these outputs is described in the Gremlin Server <<_configuring_2, Configuring>> section.
Note that Graphite and Ganglia are not included as part of the Gremlin Server distribution and must be installed
to the server manually.

[source,text]
----
bin/gremlin-server.sh install com.codahale.metrics metrics-ganglia 3.0.2
bin/gremlin-server.sh install com.codahale.metrics metrics-graphite 3.0.2
----

WARNING: Gremlin Server is built to work with Metrics 3.0.2. Usage of other versions may lead to unexpected problems.

NOTE: Installing Ganglia will include `org.acplt:oncrpc`, which is an LGPL licensed dependency.

Regardless of the output, the metrics gathered are the same. Each metric is prefixed with
`org.apache.tinkerpop.gremlin.server.GremlinServer` and the following metrics are reported:

* `sessions` - the number of sessions open at the time the metric was last measured.
* `errors` - the number of total errors, mean rate, as well as the 1, 5, and 15-minute error rates.
* `op.eval` - the number of script evaluations, mean rate, 1, 5, and 15 minute rates, minimum, maximum, median, mean,
and standard deviation evaluation times, as well as the 75th, 95th, 98th, 99th and 99.9th percentile evaluation times
(note that these time apply to both sessionless and in-session requests).
* `op.traversal` - the number of `Traversal` executions, mean rate, 1, 5, and 15 minute rates, minimum, maximum, median,
mean, and standard deviation evaluation times, as well as the 75th, 95th, 98th, 99th and 99.9th percentile evaluation
times.
* `engine-name.session.session-id.*` - metrics related to different `GremlinScriptEngine` instances configured for
session-based requests where "engine-name" will be the actual name of the engine, such as "gremlin-groovy" and
"session-id" will be the identifier for the session itself.
* `engine-name.sessionless.*` - metrics related to different `GremlinScriptEngine` instances configured for sessionless
requests where "engine-name" will be the actual name of the engine, such as "gremlin-groovy".

==== As A Service

Gremlin server can be configured to run as a service.

===== Init.d (SysV)

Link `bin/gremlin-server.sh` to `init.d`
Be sure to set RUNAS to the service user in `bin/gremlin-server.conf`

[source,bash]
----
# Install
ln -s /path/to/apache-tinkerpop-gremlin-server-x.y.z/bin/gremlin-server.sh /etc/init.d/gremlin-server

# Systems with chkconfig/service. E.g. Fedora, Red Hat
chkconfig --add gremlin-server

# Start
service gremlin-server start

# Or call directly
/etc/init.d/gremlin-server restart

----

===== Systemd

To install, copy the service template below to /etc/systemd/system/gremlin.service
and update the paths `/path/to/apache-tinkerpop-gremlin-server` with the actual install path of Gremlin Server.

[source,bash]
----
[Unit]
Description=Apache TinkerPop Gremlin Server daemon
Documentation=http://tinkerpop.apache.org/
After=network.target

[Service]
Type=forking
ExecStart=/path/to/apache-tinkerpop-gremlin-server/bin/gremlin-server.sh start
ExecStop=/path/to/apache-tinkerpop-gremlin-server/bin/gremlin-server.sh stop
PIDFile=/path/to/apache-tinkerpop-gremlin-server/run/gremlin.pid

[Install]
WantedBy=multi-user.target
----


Enable the service with `systemctl enable gremlin-server`

Start the service with `systemctl start gremlin-server`


=== Best Practices

The following sections define best practices for working with Gremlin Server.

==== Tuning

image:gremlin-handdrawn.png[width=120,float=right] Tuning Gremlin Server for a particular environment may require some simple trial-and-error, but the following represent some basic guidelines that might be useful:

* Gremlin Server defaults to a very modest maximum heap size.  Consider increasing this value for non-trivial uses.  Maximum heap size (`-Xmx`) is defined with the `JAVA_OPTIONS` setting in `gremlin-server.conf`.
* When configuring the size of `threadPoolWorker` start with the default of `1` and increment by one as needed to a maximum of `2*number of cores`.
* The "right" size of the `gremlinPool` setting is somewhat dependent on the type of scripts that will be processed
by Gremlin Server.  As requests arrive to Gremlin Server they are decoded and queued to be processed by threads in
this pool.  When this pool is exhausted of threads, Gremlin Server will continue to accept incoming requests, but
the queue will continue to grow.  If left to grow too large, the server will begin to slow.  When tuning around
this setting, consider whether the bulk of the scripts being processed will be "fast" or "slow", where "fast"
generally means being measured in the low hundreds of milliseconds and "slow" means anything longer than that.
* Scripts that are "slow" can really hurt Gremlin Server if they are not properly accounted for.  `ScriptEngine`
evaluations are blocking operations that aren't always easily interrupted, so once a "slow" script is being evaluated in
the context of a `ScriptEngine` it must finish its work.  Lots of "slow" scripts will eventually consume the
`gremlinPool` preventing other scripts from getting processed from the queue.
** To limit the impact of this problem, consider properly setting the `scriptEvaluationTimeout` to something "sane".
In other words, test the traversals being sent to Gremlin Server and determine the maximum time they take to evaluate
and iterate over results, then set the timeout value accordingly.
** Note that `scriptEvaluationTimeout` can only attempt to interrupt the evaluation on timeout.  It allows Gremlin
Server to "ignore" the result of that evaluation, which means the thread in the `gremlinPool` that did the evaluation
may still be consumed after the timeout if interruption does not succeed on the thread.
* Graph element serialization for `Vertex` and `Edge` can be expensive, as their data structures are complex given the
possible existence of multi-properties and meta-properties. When returning data from Gremlin Server only return the
data that is required. For example, if only two properties of a `Vertex` are needed then simply return the two rather
than returning the entire `Vertex` object itself. Even with an entire `Vertex`, it is typically much faster to issue
the query as `g.V(1).valueMap(true)` than `g.V(1)`, as the former returns a `Map` of the same data as a `Vertex`, but
without all the associated structure which can slow the response.

[[parameterized-scripts]]
==== Parameterized Scripts

image:gremlin-parameterized.png[width=150,float=left] Use script parameterization.  Period.  Gremlin Server caches
all scripts that are passed to it.  The cache is keyed based on the a hash of the script.  Therefore `g.V(1)` and
`g.V(2)` will be recognized as two separate scripts in the cache.  If that script is parameterized to `g.V(x)`
where `x` is passed as a parameter from the client, there will be no additional compilation cost for future requests
on that script.  Compilation of a script should be considered "expensive" and avoided when possible.

[source,java]
----
Cluster cluster = Cluster.open();
Client client = cluster.connect();

Map<String,Object> params = new HashMap<>();
params.put("x",4);
client.submit("[1,2,3,x]", params);
----

The more parameters that are used in a script the more expensive the compilation step becomes. Gremlin Server has a
`OpProcessor` setting called `maxParameters`, which is mentioned in the <<opprocess-configuration,OpProcessor Configuration>>
section. It controls the maximum number of parameters that can be passed to the server for script evaluation purposes.
Use of this setting can prevent accidental long run compilations, which individually are not terribly oppressive to
the server, but taken as a group under high concurrency would be considered detrimental.

==== Cache Management

If Gremlin Server processes a large number of unique scripts, the global function cache will grow beyond the memory
available to Gremlin Server and an `OutOfMemoryError` will loom.  Script parameterization goes a long way to solving
this problem and running out of memory should not be an issue for those cases.  If it is a problem or if there is no
script parameterization due to a given use case (perhaps using with use of <<sessions,sessions>>), it is possible to
better control the nature of the global function cache from the client side, by issuing scripts with a parameter to
help define how the garbage collector should treat the references.

The parameter is called `#jsr223.groovy.engine.keep.globals` and has four options:

* `hard` - available in the cache for the life of the JVM (default when not specified).
* `soft` - retained until memory is "low" and should be reclaimed before an `OutOfMemoryError` is thrown.
* `weak` - garbage collected even when memory is abundant.
* `phantom` - removed immediately after being evaluated by the `ScriptEngine`.

By specifying an option other than `hard`, an `OutOfMemoryError` in Gremlin Server should be avoided.  Of course,
this approach will come with the downside that functions could be garbage collected and thus removed from the
cache, forcing Gremlin Server to recompile later if that script is later encountered.

[source,java]
----
Cluster cluster = Cluster.open();
Client client = cluster.connect();

Map<String,Object> params = new HashMap<>();
params.put("x",4);
params.put("#jsr223.groovy.engine.keep.globals", "soft");
client.submit("[1,2,3,x]", params);
----

[[sessions]]
==== Considering Sessions

The preferred approach for issuing requests to Gremlin Server is to do so in a sessionless manner.  The concept of
"sessionless" refers to a request that is completely encapsulated within a single transaction, such that the script
in the request starts with a new transaction and ends with a closed transaction. Sessionless requests have automatic
transaction management handled by Gremlin Server, thus automatically opening and closing transactions as previously
described.  The downside to the sessionless approach is that the entire script to be executed must be known at the
time of submission so that it can all be executed at once.  This requirement makes it difficult for some use cases
where more control over the transaction is desired.

For such use cases, Gremlin Server supports sessions.  With sessions, the user is in complete control of the start
and end of the transaction. This feature comes with some additional expense to consider:

* Initialization scripts will be executed for each session created so any expense related to them will be established
each time a session is constructed.
* There will be one script cache per session, which obviously increases memory requirements.  The cache is not shared,
so as to ensure that a session has isolation from other session environments. As a result, if the same script is
executed in each session the same compilation cost will be paid for each session it is executed in.
* Each session will require its own thread pool with a single thread in it - this ensures that transactional
boundaries are managed properly from one request to the next.
* If there are multiple Gremlin Server instances, communication from the client to the server must be bound to the
server that the session was initialized in.  Gremlin Server does not share session state as the transactional context
of a `Graph` is bound to the thread it was initialized in.

To connect to a session with Java via the `gremlin-driver`, it is necessary to create a `SessionedClient` from the
`Cluster` object:

[source,java]
----
Cluster cluster = Cluster.open();  <1>
Client client = cluster.connect("sessionName"); <2>
----

<1> Opens a reference to `localhost` as <<connecting-via-java,previously shown>>.
<2> Creates a `SessionedClient` given the configuration options of the Cluster. The `connect()` method is given a
`String` value that becomes the unique name of the session. It is often best to simply use a `UUID` to represent
the session.

It is also possible to have Gremlin Server manage the transactions as is done with sessionless requests. The user is
in control of enabling this feature when creating the `SessionedClient`:

[source,java]
----
Cluster cluster = Cluster.open();
Client client = cluster.connect("sessionName", true);
----

Specifying `true` to the `connect()` method signifies that the `client` should make each request as one encapsulated
in a transaction. With this configuration of `client` there is no need to close a transaction manually.

When using this mode of the `SessionedClient` it is important to recognize that global variable state for the session
is not rolled-back on failure depending on where the failure occurs. For example, sending the following script would
create a variable "x" in global session scope that would be accessible on the next request:

[source,groovy]
x = 1

However, sending this script which explicitly throws an exception:

[source,groovy]
y = 2
throw new RuntimeException()

will result in an obvious failure during script evaluation and "y" will not be available to the next request. The
complication arises where the script evaluates successfully, but fails during result iteration or serialization. For
example, this script:

[source,groovy]
a = 1
g.addV()

would successfully evaluate and return a `Traversal`.  The variable "a" would be available on the next request. However,
if there was a failure in transaction management on the call to `commit()`, "a" would still be available to the next
request.

A session is a "heavier" approach to the simple "request/response" approach of sessionless requests, but is sometimes
necessary for a given use case.

[[considering-transactions]]
==== Considering Transactions

Gremlin Server performs automated transaction handling for "sessionless" requests (i.e. no state between requests) and
for "in-session" requests with that feature enabled. It will automatically commit or rollback transactions depending
on the success or failure of the request.

Another aspect of Transaction Management that should be considered is the usage of the `strictTransactionManagement`
setting.  It is `false` by default, but when set to `true`, it forces the user to pass `aliases` for all requests.
The aliases are then used to determine which graphs will have their transactions closed for that request. Running
Gremlin Server in this configuration should be more efficient when there are multiple graphs being hosted as
Gremlin Server will only close transactions on the graphs specified by the `aliases`. Keeping this setting `false`,
will simply have Gremlin Server close transactions on all graphs for every request.

[[considering-state]]
==== Considering State

With HTTP and any sessionless requests, there is no variable state maintained between requests.  Therefore,
when <<connecting-via-console,connecting with the console>>, for example, it is not possible to create a variable in
one command and then expect to access it in the next:

[source,groovy]
----
gremlin> :remote connect tinkerpop.server conf/remote.yaml
==>Configured localhost/127.0.0.1:8182
gremlin> :> x = 2
==>2
gremlin> :> 2 + x
No such property: x for class: Script4
Display stack trace? [yN] n
----

<<<<<<< HEAD
The same behavior would be seen with HTTP or when using sessionless requests through one of the Gremlin Server drivers.
If having this behavior is desireable, then <<sessions,consider sessions>>.
=======
The same behavior would be seen with REST or when using sessionless requests through one of the Gremlin Server drivers.
If having this behavior is desirable, then <<sessions,consider sessions>>.
>>>>>>> e20b8ae3

There is an exception to this notion of state not existing between requests and that is globally defined functions.
All functions created via scripts are global to the server.

[source,groovy]
----
gremlin> :> def subtractIt(int x, int y) { x - y }
==>null
gremlin> :> subtractIt(8,7)
==>1
----

If this behavior is not desirable there are several options.  A first option would be to consider using sessions. Each
session gets its own `ScriptEngine`, which maintains its own isolated cache of global functions, whereas sessionless
requests uses a single function cache. A second option would be to define functions as closures:

[source,groovy]
----
gremlin> :> multiplyIt = { int x, int y -> x * y }
==>Script7$_run_closure1@6b24f3ab
gremlin> :> multiplyIt(7, 8)
No signature of method: org.apache.tinkerpop.gremlin.groovy.jsr223.GremlinGroovyScriptEngine.multiplyIt() is applicable for argument types: (java.lang.Integer, java.lang.Integer) values: [7, 8]
Display stack trace? [yN]
----

When the function is declared this way, the function is viewed by the `ScriptEngine` as a variable rather than a global
function and since sessionless requests don't maintain state, the function is forgotten for the next request. A final
option would be to manage the `ScriptEngine` cache manually:

[source,bourne]
----
$ curl -X POST -d "{\"gremlin\":\"def divideIt(int x, int y){ x / y }\",\"bindings\":{\"#jsr223.groovy.engine.keep.globals\":\"phantom\"}}" "http://localhost:8182"
{"requestId":"97fe1467-a943-45ea-8fd6-9e889a6c9381","status":{"message":"","code":200,"attributes":{}},"result":{"data":[null],"meta":{}}}
$ curl -X POST -d "{\"gremlin\":\"divideIt(8, 2)\"}" "http://localhost:8182"
{"message":"Error encountered evaluating script: divideIt(8, 2)"}
----

In the above HTTP-based requests, the bindings contain a special parameter that tells the `ScriptEngine` cache to
immediately forget the script after execution. In this way, the function does not end up being globally available.

[[gremlin-plugins]]
== Gremlin Plugins

image:gremlin-plugin.png[width=125]

Plugins provide a way to expand the features of Gremlin Console and Gremlin Server. The following sections describe
the plugins that are available directly from TinkerPop. Please see the
link:http://tinkerpop.apache.org/docs/x.y.z/dev/provider/#gremlin-plugins[Provider Documentation] for information on
how to develop custom plugins.

[[credentials-plugin]]
=== Credentials Plugin

image:gremlin-server.png[width=200,float=left] xref:gremlin-server[Gremlin Server] supports an authentication model
where user credentials are stored inside of a `Graph` instance.  This database can be managed with the
xref:credentials-dsl[Credentials DSL], which can be installed in the console via the Credentials Plugin.  This plugin
is packaged with the console, but is not enabled by default.

[source,groovy]
gremlin> :plugin use tinkerpop.credentials
==>tinkerpop.credentials activated

This plugin imports the appropriate classes for managing the credentials graph.

[[gephi-plugin]]
=== Gephi Plugin

image:gephi-logo.png[width=200, float=left] link:http://gephi.org/[Gephi] is an interactive visualization,
exploration, and analysis platform for graphs. The link:https://gephi.org/plugins/#/plugin/graphstreaming[Graph Streaming]
plugin for Gephi provides an API that can be leveraged to stream graph data to a running Gephi application. The Gephi
plugin for Gremlin Console utilizes this API to allow for graph and traversal visualization.

IMPORTANT: These instructions have been tested with Gephi 0.9.1 and Graph Streaming plugin 1.0.3.

The following instructions assume that Gephi has been download and installed.  It further assumes that the Graph
Streaming plugin has been installed (`Tools > Plugins`). The following instructions explain how to visualize a
`Graph` and `Traversal`.

In Gephi, create a new project with `File > New Project`.  In the lower left view, click the "Streaming" tab, open the
Master drop down, and right click `Master Server > Start` which starts the Graph Streaming server in Gephi and by
default accepts requests at `http://localhost:8080/workspace1`:

image::gephi-start-server.png[width=800]

IMPORTANT: The Gephi Streaming Plugin doesn't detect port conflicts and will appear to start the plugin successfully
even if there is something already active on that port it wants to connect to (which is 8080 by default).  Be sure
that there is nothing running on the port before Gephi will be using before starting the plugin.  Failing to do
this produce behavior where the console will appear to submit requests to Gephi successfully but nothing will
render.

WARNING: Do not skip the `File > New Project` step as it may prevent a newly started Gephi application from fully
enabling the streaming tab.

Start the xref:gremlin-console[Gremlin Console] and activate the Gephi plugin:

[gremlin-groovy]
----
:plugin use tinkerpop.gephi
graph = TinkerFactory.createModern()
:remote connect tinkerpop.gephi
:> graph
----

The above Gremlin session activates the Gephi plugin, creates the "modern" `TinkerGraph`, uses the `:remote` command
to setup a connection to the Graph Streaming server in Gephi (with default parameters that will be explained below),
and then uses `:submit` which sends the vertices and edges of the graph to the Gephi Streaming Server. The resulting
graph appears in Gephi as displayed in the left image below.

image::gephi-graph-submit.png[width=800]

NOTE: Issuing `:> graph` again will clear the Gephi workspace and then re-write the graph.  To manually empty the
workspace do `:> clear`.

Now that the graph is visualized in Gephi, it is possible to link:https://gephi.github.io/users/tutorial-layouts/[apply a layout algorithm],
change the size and/or color of vertices and edges, and display labels/properties of interest.  Further information
can be found in Gephi's tutorial on link:https://gephi.github.io/users/tutorial-visualization/[Visualization].
After applying the Fruchterman Reingold layout, increasing the node size, decreasing the edge scale, and displaying
the id, name, and weight attributes the graph looks as displayed in the right image above.

Visualization of a `Traversal` has a different approach as the visualization occurs as the `Traversal` is executing,
thus showing a real-time view of its execution.  A `Traversal` must be "configured" to operate in this format and for
that it requires use of the `visualTraversal` option on the `config` function of the `:remote` command:

[gremlin-groovy,modern]
----
:remote config visualTraversal graph                   <1>
traversal = vg.V(2).in().out('knows').
                    has('age',gt(30)).outE('created').
                    has('weight',gt(0.5d)).inV();[]    <2>
:> traversal                                           <3>
----

<1> Configure a "visual traversal" from your "graph" - this must be a `Graph` instance. This command will create a
new `TraversalSource` called "vg" that must be used to visualize any spawned traversals in Gephi.
<2> Define the traversal to be visualized. Note that ending the line with `;[]` simply prevents iteration of
the traversal before it is submitted.
<3> Submit the `Traversal` to visualize to Gephi.

When the `:>` line is called, each step of the `Traversal` that produces or filters vertices generates events to
Gephi. The events update the color and size of the vertices at that step with `startRGBColor` and `startSize`
respectively. After the first step visualization, it sleeps for the configured `stepDelay` in milliseconds. On the
second step, it decays the configured `colorToFade` of all the previously visited vertices in prior steps, by
multiplying the current `colorToFade` value for each vertex with the `colorFadeRate`.  Setting the `colorFadeRate`
value to `1.0` will prevent the color decay.  The screenshots below show how the visualization evolves over the four
steps:

image::gephi-traversal.png[width=1200]

To get a sense of how the visualization configuration parameters affect the output, see the example below:

[gremlin-groovy,modern]
----
:remote config startRGBColor [0.0,0.3,1.0]
:remote config colorToFade b
:remote config colorFadeRate 0.5
:> traversal
----

image::gephi-traversal-config.png[width=400]

The visualization configuration above starts with a blue color now (most recently visited), fading the blue color
(so that dark green remains on oldest visited), and fading the blue color more quickly so that the gradient from dark
green to blue across steps has higher contrast. The following table provides a more detailed description of the
Gephi plugin configuration parameters as accepted via the `:remote config` command:

[width="100%",cols="3,10,^2",options="header"]
|=========================================================
|Parameter |Description |Default
|workspace |The name of the workspace that your Graph Streaming server is started for. |workspace1
|host |The host URL where the Graph Streaming server is configured for. |localhost
|port |The port number of the URL that the Graph Streaming server is listening on. |8080
|sizeDecrementRate |The rate at which the size of an element decreases on each step of the visualization. |0.33
|stepDelay |The amount of time in milliseconds to pause between step visualizations. |1000
|startRGBColor |A size 3 float array of RGB color values which define the starting color to update most recently visited nodes with.  |[0.0,1.0,0.5]
|startSize |The size an element should be when it is most recently visited. |20
|colorToFade |A single char from the set `{r,g,b,R,G,B}` determining which color to fade for vertices visited in prior steps |g
|colorFadeRate |A float value in the range `(0.0,1.0]` which is multiplied against the current `colorToFade` value for prior vertices; a `1.0` value effectively turns off the color fading of prior step visited vertices |0.7
|visualTraversal |Creates a `TraversalSource` variable in the Console named `vg` which can be used for visualizing traversals. This configuration option takes two parameters.  The first is required and is the name of the `Graph` instance variable that will generate the `TraversalSource`.  The second parameter is the variable name that the `TraversalSource` should have when referenced in the Console.  If left unspecified, this value defaults to `vg`. |vg
|=========================================================

NOTE: This plugin is typically only useful to the Gremlin Console and is enabled in the there by default.

[[giraph-plugin]]
=== Giraph Plugin

image:giraph-logo.png[width=50,float=left]  The Giraph Plugin installs as part of `giraph-gremlin` and provides
a number of imports and utility functions to the environment within which it is used. Those classes and functions
provide the basis for supporting <<graphcomputer,OLAP based traversals>> using link:http://giraph.apache.org[Giraph].
This plugin is defined in greater detail in the <<giraphgraphcomputer,GiraphGraphComputer>> section and is typically
installed in conjuction with the <<hadoop-plugin,Hadoop-Plugin>>.

[[graph-plugins]]
=== Graph Plugins

This section does not refer to a specific Gremlin Plugin, but a class of them. Graph Plugins are typically created by
graph providers to make it easy to integrate their graph systems into Gremlin Console and Gremlin Server. As TinkerPop
provides two reference `Graph` implementations in <<tinkergraph-gremlin,TinkerGraph>> and <<neo4j-gremlin,Neo4j>>,
there is also one Gremlin Plugin for each of them.

The TinkerGraph plugin is installed and activated in the Gremlin Console by default and the sample configurations that
are supplied with the Gremlin Server distribution include the `TinkerGraphGremlinPlugin` as part of the default setup.
If using Neo4j, however, the plugin must be installed manually. Instructions for doing so can be found in the
<<neo4j-gremlin,Neo4j>> section.

[[hadoop-plugin]]
=== Hadoop Plugin

image:hadoop-logo-notext.png[width=100,float=left] The Hadoop Plugin installs as part of `hadoop-gremlin` and provides
a number of imports and utility functions to the environment within which it is used. Those classes and functions
provide the basis for supporting <<graphcomputer,OLAP based traversals>> with Gremlin. This plugin is defined in
greater detail in the <<hadoop-gremlin,Hadoop-Gremlin>> section.

[[server-plugin]]
=== Server Plugin

image:gremlin-server.png[width=200,float=left] xref:gremlin-server[Gremlin Server] remotely executes Gremlin scripts
that are submitted to it.  The Server Plugin provides a way to submit scripts to Gremlin Server for remote
processing.  Read more about the plugin and how it works in the Gremlin Server section on
<<connecting-via-console,Connecting via Console>>.

NOTE: This plugin is typically only useful to the Gremlin Console and is enabled in the there by default.

The Server Plugin for remoting with the Gremlin Console should not be confused with a plugin of similar name that is
used by the server. `GremlinServerGremlinPlugin` is typically only configured in Gremlin Server and provides a number
of imports that are required for writing <<starting-gremlin-server,initialization scripts>>.

[[spark-plugin]]
=== Spark Plugin

image:spark-logo.png[width=175,float=left] The Spark Plugin installs as part of `spark-gremlin` and provides
a number of imports and utility functions to the environment within which it is used. Those classes and functions
provide the basis for supporting <<graphcomputer,OLAP based traversals>> using link:http://spark.apache.org[Spark].
This plugin is defined in greater detail in the <<sparkgraphcomputer,SparkGraphComputer>> section and is typically
installed in conjuction with the <<hadoop-plugin,Hadoop-Plugin>>.

[[sugar-plugin]]
=== Sugar Plugin

image:gremlin-sugar.png[width=120,float=left] In previous versions of Gremlin-Groovy, there were numerous
link:http://en.wikipedia.org/wiki/Syntactic_sugar[syntactic sugars] that users could rely on to make their traversals
more succinct. Unfortunately, many of these conventions made use of link:http://docs.oracle.com/javase/tutorial/reflect/[Java reflection]
and thus, were not performant. In TinkerPop3, these conveniences have been removed in support of the standard
Gremlin-Groovy syntax being both inline with Gremlin-Java8 syntax as well as always being the most performant
representation. However, for those users that would like to use the previous syntactic sugars (as well as new ones),
there is `SugarGremlinPlugin` (a.k.a Gremlin-Groovy-Sugar).

IMPORTANT: It is important that the sugar plugin is loaded in a Gremlin Console session prior to any manipulations of
the respective TinkerPop3 objects as Groovy will cache unavailable methods and properties.

[source,groovy]
----
gremlin> :plugin use tinkerpop.sugar
==>tinkerpop.sugar activated
----

TIP: When using Sugar in a Groovy class file, add `static { SugarLoader.load() }` to the head of the file. Note that
`SugarLoader.load()` will automatically call `GremlinLoader.load()`.

==== Graph Traversal Methods

If a `GraphTraversal` property is unknown and there is a corresponding method with said name off of `GraphTraversal`
then the property is assumed to be a method call. This enables the user to omit `( )` from the method name. However,
if the property does not reference a `GraphTraversal` method, then it is assumed to be a call to `values(property)`.

[gremlin-groovy,modern]
----
g.V <1>
g.V.name <2>
g.V.outE.weight <3>
----

<1> There is no need for the parentheses in `g.V()`.
<2> The traversal is interpreted as `g.V().values('name')`.
<3> A chain of zero-argument step calls with a property value call.

==== Range Queries

The `[x]` and `[x..y]` range operators in Groovy translate to `RangeStep` calls.

[gremlin-groovy,modern]
----
g.V[0..2]
g.V[0..<2]
g.V[2]
----

==== Logical Operators

The `&` and `|` operator are overloaded in `SugarGremlinPlugin`. When used, they introduce the `AndStep` and `OrStep`
markers into the traversal. See <<and-step,`and()`>> and <<or-step,`or()`>> for more information.

[gremlin-groovy,modern]
----
g.V.where(outE('knows') & outE('created')).name <1>
t = g.V.where(outE('knows') | inE('created')).name; null <2>
t.toString()
t
t.toString()
----

<1> Introducing the `AndStep` with the `&` operator.
<2> Introducing the `OrStep` with the `|` operator.

==== Traverser Methods

It is rare that a user will ever interact with a `Traverser` directly. However, if they do, some method redirects exist
to make it easy.

[gremlin-groovy,modern]
----
g.V().map{it.get().value('name')}  // conventional
g.V.map{it.name}  // sugar
----

[[utilities-plugin]]
=== Utilities Plugin

The Utilities Plugin provides various functions, helper methods and imports of external classes that are useful in the console.

NOTE: The Utilities Plugin is enabled in the Gremlin Console by default.

[[benchmarking-and-profiling]]
==== Benchmarking and Profiling

The link:https://code.google.com/p/gperfutils/[GPerfUtils] library provides a number of performance utilities for
Groovy.  Specifically, these tools cover benchmarking and profiling.

Benchmarking allows execution time comparisons of different pieces of code. While such a feature is generally useful,
in the context of Gremlin, benchmarking can help compare traversal performance times to determine the optimal
approach.  Profiling helps determine the parts of a program which are taking the most execution time, yielding
low-level insight into the code being examined.

[gremlin-groovy,modern]
----
:plugin use tinkerpop.sugar // Activate sugar plugin for use in benchmark
benchmark{
 'sugar' {g.V(1).name.next()}
 'nosugar' {g.V(1).values('name').next()}
}.prettyPrint()
profile { g.V().iterate() }.prettyPrint()
----

[[describe-graph]]
==== Describe Graph

A good implementation of the Gremlin APIs will validate their features against the xref:validating-with-gremlin-test[Gremlin test suite].
To learn more about a specific implementation's compliance with the test suite, use the `describeGraph` function.
The following shows the output for `HadoopGraph`:

[gremlin-groovy,modern]
----
describeGraph(HadoopGraph)
----

[[gremlin-archetypes]]
== Gremlin Archetypes

TinkerPop has a number of link:https://maven.apache.org/guides/introduction/introduction-to-archetypes.html[Maven archetypes],
which provide example project templates to quickly get started with TinkerPop. The available archetypes are as follows:

* `gremlin-archetype-dsl` - An example project that demonstrates how to build Domain Specific Languages with Gremlin in Java.
* `gremlin-archetype-server` - An example project that demonstrates the basic structure of a
<<gremlin-server,Gremlin Server>> project, how to connect with the Gremlin Driver, and how to embed Gremlin Server in
a testing framework.
* `gremlin-archetype-tinkergraph` - A basic example of how to structure a TinkerPop project with Maven.

You can use Maven to generate these example projects with a command like:

[source,shell]
$ mvn archetype:generate -DarchetypeGroupId=org.apache.tinkerpop -DarchetypeArtifactId=gremlin-archetype-server
      -DarchetypeVersion=x.y.z -DgroupId=com.my -DartifactId=app -Dversion=0.1 -DinteractiveMode=false

This command will generate a new Maven project in a directory called "app" with a `pom.xml` specifying a `groupId` of
`com.my`. Please see the `README.asciidoc` in the root of each generated project for information on how to build and
execute it.<|MERGE_RESOLUTION|>--- conflicted
+++ resolved
@@ -1960,13 +1960,8 @@
 Display stack trace? [yN] n
 ----
 
-<<<<<<< HEAD
 The same behavior would be seen with HTTP or when using sessionless requests through one of the Gremlin Server drivers.
 If having this behavior is desireable, then <<sessions,consider sessions>>.
-=======
-The same behavior would be seen with REST or when using sessionless requests through one of the Gremlin Server drivers.
-If having this behavior is desirable, then <<sessions,consider sessions>>.
->>>>>>> e20b8ae3
 
 There is an exception to this notion of state not existing between requests and that is globally defined functions.
 All functions created via scripts are global to the server.
