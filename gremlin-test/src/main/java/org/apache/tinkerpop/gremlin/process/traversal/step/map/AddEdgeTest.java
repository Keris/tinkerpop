/*
 * Licensed to the Apache Software Foundation (ASF) under one
 * or more contributor license agreements.  See the NOTICE file
 * distributed with this work for additional information
 * regarding copyright ownership.  The ASF licenses this file
 * to you under the Apache License, Version 2.0 (the
 * "License"); you may not use this file except in compliance
 * with the License.  You may obtain a copy of the License at
 *
 * http://www.apache.org/licenses/LICENSE-2.0
 *
 * Unless required by applicable law or agreed to in writing,
 * software distributed under the License is distributed on an
 * "AS IS" BASIS, WITHOUT WARRANTIES OR CONDITIONS OF ANY
 * KIND, either express or implied.  See the License for the
 * specific language governing permissions and limitations
 * under the License.
 */
package org.apache.tinkerpop.gremlin.process.traversal.step.map;

import org.apache.tinkerpop.gremlin.FeatureRequirement;
import org.apache.tinkerpop.gremlin.LoadGraphWith;
import org.apache.tinkerpop.gremlin.process.AbstractGremlinProcessTest;
import org.apache.tinkerpop.gremlin.process.GremlinProcessRunner;
import org.apache.tinkerpop.gremlin.process.traversal.P;
import org.apache.tinkerpop.gremlin.process.traversal.Traversal;
import org.apache.tinkerpop.gremlin.process.traversal.dsl.graph.__;
import org.apache.tinkerpop.gremlin.structure.Direction;
import org.apache.tinkerpop.gremlin.structure.Edge;
import org.apache.tinkerpop.gremlin.structure.Graph;
import org.apache.tinkerpop.gremlin.structure.Vertex;
import org.apache.tinkerpop.gremlin.util.iterator.IteratorUtils;
import org.junit.Ignore;
import org.junit.Test;
import org.junit.runner.RunWith;

import java.util.Arrays;

import static org.apache.tinkerpop.gremlin.LoadGraphWith.GraphData.MODERN;
import static org.apache.tinkerpop.gremlin.process.traversal.dsl.graph.__.bothE;
import static org.apache.tinkerpop.gremlin.process.traversal.dsl.graph.__.inE;
import static org.apache.tinkerpop.gremlin.process.traversal.dsl.graph.__.outE;
import static org.apache.tinkerpop.gremlin.process.traversal.dsl.graph.__.select;
import static org.junit.Assert.assertEquals;
import static org.junit.Assert.assertFalse;

/**
 * @author Marko A. Rodriguez (http://markorodriguez.com)
 * @author Stephen Mallette (http://stephen.genoprime.com)
 */
@RunWith(GremlinProcessRunner.class)
public abstract class AddEdgeTest extends AbstractGremlinProcessTest {

    public abstract Traversal<Vertex, Edge> get_g_VX1X_asXaX_outXcreatedX_addEXcreatedByX_toXaX(final Object v1Id);

    public abstract Traversal<Vertex, Edge> get_g_VX1X_asXaX_outXcreatedX_addEXcreatedByX_toXaX_propertyXweight_2X(final Object v1Id);

    public abstract Traversal<Vertex, Edge> get_g_V_aggregateXxX_asXaX_selectXxX_unfold_addEXexistsWithX_toXaX_propertyXtime_nowX();

    public abstract Traversal<Vertex, Edge> get_g_V_asXaX_outXcreatedX_inXcreatedX_whereXneqXaXX_asXbX_addEXcodeveloperX_fromXaX_toXbX_propertyXyear_2009X();

    public abstract Traversal<Vertex, Edge> get_g_V_asXaX_inXcreatedX_addEXcreatedByX_fromXaX_propertyXyear_2009X_propertyXacl_publicX();

    public abstract Traversal<Vertex, Edge> get_g_addV_asXfirstX_repeatXaddEXnextX_toXaddVX_inVX_timesX5X_addEXnextX_toXselectXfirstXX();

<<<<<<< HEAD
=======
    public abstract Traversal<Vertex, Edge> get_g_withSideEffectXb_bX_VXaX_addEXknowsX_toXbX_propertyXweight_0_5X();

    ///////

    @Deprecated
    public abstract Traversal<Vertex, Edge> get_g_VX1X_asXaX_outXcreatedX_addOutEXcreatedBy_aX(final Object v1Id);

    @Deprecated
    public abstract Traversal<Vertex, Edge> get_g_VX1X_asXaX_outXcreatedX_addOutEXcreatedBy_a_weight_2X(final Object v1Id);

    @Deprecated
    public abstract Traversal<Vertex, Edge> get_g_withSideEffectXx__g_V_toListX_addOutEXexistsWith_x_time_nowX();

    @Deprecated
    public abstract Traversal<Vertex, Edge> get_g_V_asXaX_outXcreatedX_inXcreatedX_whereXneqXaXX_asXbX_selectXa_bX_addInEXa_codeveloper_b_year_2009X();

    @Deprecated
    public abstract Traversal<Vertex, Edge> get_g_V_asXaX_inXcreatedX_addInEXcreatedBy_a_year_2009_acl_publicX();

    @Test
    @LoadGraphWith(MODERN)
    @Deprecated
    @FeatureRequirement(featureClass = Graph.Features.EdgeFeatures.class, feature = Graph.Features.EdgeFeatures.FEATURE_ADD_EDGES)
    public void g_VX1X_asXaX_outXcreatedX_addOutEXcreatedBy_aX() {
        final Traversal<Vertex, Edge> traversal = get_g_VX1X_asXaX_outXcreatedX_addOutEXcreatedBy_aX(convertToVertexId("marko"));
        printTraversalForm(traversal);
        int count = 0;
        while (traversal.hasNext()) {
            final Edge edge = traversal.next();
            assertEquals("createdBy", edge.label());
            assertEquals(0, IteratorUtils.count(edge.properties()));
            count++;

        }
        assertEquals(1, count);
        assertEquals(7, IteratorUtils.count(g.E()));
        assertEquals(6, IteratorUtils.count(g.V()));
    }

>>>>>>> 9a33651a
    @Test
    @LoadGraphWith(MODERN)
    @FeatureRequirement(featureClass = Graph.Features.EdgeFeatures.class, feature = Graph.Features.EdgeFeatures.FEATURE_ADD_EDGES)
    public void g_VX1X_asXaX_outXcreatedX_addEXcreatedByX_toXaX() {
        final Traversal<Vertex, Edge> traversal = get_g_VX1X_asXaX_outXcreatedX_addEXcreatedByX_toXaX(convertToVertexId("marko"));
        printTraversalForm(traversal);
        int count = 0;
        while (traversal.hasNext()) {
            final Edge edge = traversal.next();
            assertEquals("createdBy", edge.label());
            assertEquals(0, IteratorUtils.count(edge.properties()));
            count++;

        }
        assertEquals(1, count);
        assertEquals(7, IteratorUtils.count(g.E()));
        assertEquals(6, IteratorUtils.count(g.V()));
    }

    @Test
    @LoadGraphWith(MODERN)
    @FeatureRequirement(featureClass = Graph.Features.EdgeFeatures.class, feature = Graph.Features.EdgeFeatures.FEATURE_ADD_EDGES)
    public void g_VX1X_asXaX_outXcreatedX_addEXcreatedByX_toXaX_propertyXweight_2X() {
        final Traversal<Vertex, Edge> traversal = get_g_VX1X_asXaX_outXcreatedX_addEXcreatedByX_toXaX_propertyXweight_2X(convertToVertexId("marko"));
        printTraversalForm(traversal);
        int count = 0;
        while (traversal.hasNext()) {
            final Edge edge = traversal.next();
            assertEquals("createdBy", edge.label());
            assertEquals(2.0d, edge.<Number>value("weight").doubleValue(), 0.00001d);
            assertEquals(1, IteratorUtils.count(edge.properties()));
            count++;


        }
        assertEquals(1, count);
        assertEquals(7, IteratorUtils.count(g.E()));
        assertEquals(6, IteratorUtils.count(g.V()));
    }

    @Test
    @LoadGraphWith(MODERN)
    @FeatureRequirement(featureClass = Graph.Features.EdgeFeatures.class, feature = Graph.Features.EdgeFeatures.FEATURE_ADD_EDGES)
    public void g_V_aggregateXxX_asXaX_selectXxX_unfold_addEXexistsWithX_toXaX_propertyXtime_nowX() {
        final Traversal<Vertex, Edge> traversal = get_g_V_aggregateXxX_asXaX_selectXxX_unfold_addEXexistsWithX_toXaX_propertyXtime_nowX();
        printTraversalForm(traversal);
        int count = 0;
        while (traversal.hasNext()) {
            final Edge edge = traversal.next();
            assertEquals("existsWith", edge.label());
            assertEquals("now", edge.value("time"));
            assertEquals(1, IteratorUtils.count(edge.properties()));
            count++;
        }
        assertEquals(36, count);
        assertEquals(42, IteratorUtils.count(g.E()));
        for (final Vertex vertex : IteratorUtils.list(g.V())) {
            assertEquals(6, IteratorUtils.count(vertex.edges(Direction.OUT, "existsWith")));
            assertEquals(6, IteratorUtils.count(vertex.edges(Direction.IN, "existsWith")));
        }
        assertEquals(6, IteratorUtils.count(g.V()));
    }

    @Test
    @LoadGraphWith(MODERN)
    @FeatureRequirement(featureClass = Graph.Features.EdgeFeatures.class, feature = Graph.Features.EdgeFeatures.FEATURE_ADD_EDGES)
    public void g_V_asXaX_outXcreatedX_inXcreatedX_whereXneqXaXX_asXbX_addEXcodeveloperX_fromXaX_toXbX_propertyXyear_2009X() {
        final Traversal<Vertex, Edge> traversal = get_g_V_asXaX_outXcreatedX_inXcreatedX_whereXneqXaXX_asXbX_addEXcodeveloperX_fromXaX_toXbX_propertyXyear_2009X();
        printTraversalForm(traversal);
        int count = 0;
        while (traversal.hasNext()) {
            final Edge edge = traversal.next();
            assertEquals("codeveloper", edge.label());
            assertEquals(2009, (int) edge.value("year"));
            assertEquals(1, IteratorUtils.count(edge.properties()));
            assertEquals("person", edge.inVertex().label());
            assertEquals("person", edge.outVertex().label());
            assertFalse(edge.inVertex().value("name").equals("vadas"));
            assertFalse(edge.outVertex().value("name").equals("vadas"));
            assertFalse(edge.inVertex().equals(edge.outVertex()));
            count++;

        }
        assertEquals(6, count);
        assertEquals(12, IteratorUtils.count(g.E()));
        assertEquals(6, IteratorUtils.count(g.V()));
    }

    @Test
    @LoadGraphWith(MODERN)
<<<<<<< HEAD
=======
    @FeatureRequirement(featureClass = Graph.Features.EdgeFeatures.class, feature = Graph.Features.EdgeFeatures.FEATURE_ADD_EDGES)
    public void g_withSideEffectXb_bX_VXaX_addEXknowsX_toXbX_propertyXweight_0_5X() {
        final Traversal<Vertex, Edge> traversal = get_g_withSideEffectXb_bX_VXaX_addEXknowsX_toXbX_propertyXweight_0_5X();
        final Edge edge = traversal.next();
        assertFalse(traversal.hasNext());
        assertEquals(edge.outVertex(), convertToVertex(graph, "marko"));
        assertEquals(edge.inVertex(), convertToVertex(graph, "peter"));
        assertEquals("knows", edge.label());
        assertEquals(1, IteratorUtils.count(edge.properties()));
        assertEquals(0.5d, edge.value("weight"), 0.1d);
        assertEquals(6L, g.V().count().next().longValue());
        assertEquals(7L, g.E().count().next().longValue());
    }

    @Test
    @LoadGraphWith(MODERN)
    @Deprecated
    @FeatureRequirement(featureClass = Graph.Features.EdgeFeatures.class, feature = Graph.Features.EdgeFeatures.FEATURE_ADD_EDGES)
    public void g_V_asXaX_inXcreatedX_addInEXcreatedBy_a_year_2009_acl_publicX() {
        final Traversal<Vertex, Edge> traversal = get_g_V_asXaX_inXcreatedX_addInEXcreatedBy_a_year_2009_acl_publicX();
        printTraversalForm(traversal);
        int count = 0;
        while (traversal.hasNext()) {
            final Edge edge = traversal.next();
            assertEquals("createdBy", edge.label());
            assertEquals(2009, (int) edge.value("year"));
            assertEquals("public", edge.value("acl"));
            assertEquals(2, IteratorUtils.count(edge.properties()));
            assertEquals("person", edge.inVertex().label());
            assertEquals("software", edge.outVertex().label());
            if (edge.outVertex().value("name").equals("ripple"))
                assertEquals("josh", edge.inVertex().value("name"));
            count++;

        }
        assertEquals(4, count);
        assertEquals(10, IteratorUtils.count(g.E()));
        assertEquals(6, IteratorUtils.count(g.V()));
    }

    @Test
    @LoadGraphWith(MODERN)
>>>>>>> 9a33651a
    @FeatureRequirement(featureClass = Graph.Features.EdgeFeatures.class, feature = Graph.Features.EdgeFeatures.FEATURE_ADD_EDGES)
    public void g_V_asXaX_inXcreatedX_addEXcreatedByX_fromXaX_propertyXyear_2009X_propertyXacl_publicX() {
        final Traversal<Vertex, Edge> traversal = get_g_V_asXaX_inXcreatedX_addEXcreatedByX_fromXaX_propertyXyear_2009X_propertyXacl_publicX();
        printTraversalForm(traversal);
        int count = 0;
        while (traversal.hasNext()) {
            final Edge edge = traversal.next();
            assertEquals("createdBy", edge.label());
            assertEquals(2009, (int) edge.value("year"));
            assertEquals("public", edge.value("acl"));
            assertEquals(2, IteratorUtils.count(edge.properties()));
            assertEquals("person", edge.inVertex().label());
            assertEquals("software", edge.outVertex().label());
            if (edge.outVertex().value("name").equals("ripple"))
                assertEquals("josh", edge.inVertex().value("name"));
            count++;

        }
        assertEquals(4, count);
        assertEquals(10, IteratorUtils.count(g.E()));
        assertEquals(6, IteratorUtils.count(g.V()));
    }

    @Test
    @FeatureRequirement(featureClass = Graph.Features.EdgeFeatures.class, feature = Graph.Features.EdgeFeatures.FEATURE_ADD_EDGES)
    @FeatureRequirement(featureClass = Graph.Features.VertexFeatures.class, feature = Graph.Features.VertexFeatures.FEATURE_ADD_VERTICES)
    public void g_addV_asXfirstX_repeatXaddEXnextX_toXaddVX_inVX_timesX5X_addEXnextX_toXselectXfirstXX() {
        final Traversal<Vertex, Edge> traversal = get_g_addV_asXfirstX_repeatXaddEXnextX_toXaddVX_inVX_timesX5X_addEXnextX_toXselectXfirstXX();
        printTraversalForm(traversal);
        assertEquals("next", traversal.next().label());
        assertFalse(traversal.hasNext());
        assertEquals(6L, g.V().count().next().longValue());
        assertEquals(6L, g.E().count().next().longValue());
        assertEquals(Arrays.asList(2L, 2L, 2L, 2L, 2L, 2L), g.V().map(bothE().count()).toList());
        assertEquals(Arrays.asList(1L, 1L, 1L, 1L, 1L, 1L), g.V().map(inE().count()).toList());
        assertEquals(Arrays.asList(1L, 1L, 1L, 1L, 1L, 1L), g.V().map(outE().count()).toList());
    }


    public static class Traversals extends AddEdgeTest {

        @Override
        public Traversal<Vertex, Edge> get_g_VX1X_asXaX_outXcreatedX_addEXcreatedByX_toXaX(final Object v1Id) {
            return g.V(v1Id).as("a").out("created").addE("createdBy").to("a");
        }

        @Override
        public Traversal<Vertex, Edge> get_g_VX1X_asXaX_outXcreatedX_addEXcreatedByX_toXaX_propertyXweight_2X(final Object v1Id) {
            return g.V(v1Id).as("a").out("created").addE("createdBy").to("a").property("weight", 2.0d);
        }

        @Override
        public Traversal<Vertex, Edge> get_g_V_aggregateXxX_asXaX_selectXxX_unfold_addEXexistsWithX_toXaX_propertyXtime_nowX() {
            return g.V().aggregate("x").as("a").select("x").unfold().addE("existsWith").to("a").property("time", "now");
        }

        @Override
        public Traversal<Vertex, Edge> get_g_V_asXaX_outXcreatedX_inXcreatedX_whereXneqXaXX_asXbX_addEXcodeveloperX_fromXaX_toXbX_propertyXyear_2009X() {
            return g.V().as("a").out("created").in("created").where(P.neq("a")).as("b").addE("codeveloper").from("a").to("b").property("year", 2009);
        }

        @Override
        public Traversal<Vertex, Edge> get_g_V_asXaX_inXcreatedX_addEXcreatedByX_fromXaX_propertyXyear_2009X_propertyXacl_publicX() {
            return g.V().as("a").in("created").addE("createdBy").from("a").property("year", 2009).property("acl", "public");
        }

<<<<<<< HEAD
=======
        @Override
        public Traversal<Vertex, Edge> get_g_withSideEffectXb_bX_VXaX_addEXknowsX_toXbX_propertyXweight_0_5X() {
            final Vertex a = g.V().has("name", "marko").next();
            final Vertex b = g.V().has("name", "peter").next();
            return g.withSideEffect("b", b).V(a).addE("knows").to("b").property("weight", 0.5d);
        }

        ///////

        @Override
        public Traversal<Vertex, Edge> get_g_VX1X_asXaX_outXcreatedX_addOutEXcreatedBy_aX(final Object v1Id) {
            return g.V(v1Id).as("a").out("created").addOutE("createdBy", "a");
        }

        @Override
        public Traversal<Vertex, Edge> get_g_VX1X_asXaX_outXcreatedX_addOutEXcreatedBy_a_weight_2X(final Object v1Id) {
            return g.V(v1Id).as("a").out("created").addOutE("createdBy", "a", "weight", 2.0d);
        }

        @Override
        public Traversal<Vertex, Edge> get_g_withSideEffectXx__g_V_toListX_addOutEXexistsWith_x_time_nowX() {
            return g.withSideEffect("x", g.V().toList()).V().addOutE("existsWith", "x", "time", "now");
        }

        @Override
        public Traversal<Vertex, Edge> get_g_V_asXaX_outXcreatedX_inXcreatedX_whereXneqXaXX_asXbX_selectXa_bX_addInEXa_codeveloper_b_year_2009X() {
            return g.V().as("a").out("created").in("created").where(P.neq("a")).as("b").select("a", "b").addInE("a", "codeveloper", "b", "year", 2009);
        }

        @Override
        public Traversal<Vertex, Edge> get_g_V_asXaX_inXcreatedX_addInEXcreatedBy_a_year_2009_acl_publicX() {
            return g.V().as("a").in("created").addInE("createdBy", "a", "year", 2009, "acl", "public");
        }

>>>>>>> 9a33651a
        @Override
        public Traversal<Vertex, Edge> get_g_addV_asXfirstX_repeatXaddEXnextX_toXaddVX_inVX_timesX5X_addEXnextX_toXselectXfirstXX() {
            return g.addV().as("first").repeat(__.addE("next").to(__.addV()).inV()).times(5).addE("next").to(select("first"));
        }
    }
}<|MERGE_RESOLUTION|>--- conflicted
+++ resolved
@@ -63,48 +63,10 @@
 
     public abstract Traversal<Vertex, Edge> get_g_addV_asXfirstX_repeatXaddEXnextX_toXaddVX_inVX_timesX5X_addEXnextX_toXselectXfirstXX();
 
-<<<<<<< HEAD
-=======
     public abstract Traversal<Vertex, Edge> get_g_withSideEffectXb_bX_VXaX_addEXknowsX_toXbX_propertyXweight_0_5X();
 
     ///////
 
-    @Deprecated
-    public abstract Traversal<Vertex, Edge> get_g_VX1X_asXaX_outXcreatedX_addOutEXcreatedBy_aX(final Object v1Id);
-
-    @Deprecated
-    public abstract Traversal<Vertex, Edge> get_g_VX1X_asXaX_outXcreatedX_addOutEXcreatedBy_a_weight_2X(final Object v1Id);
-
-    @Deprecated
-    public abstract Traversal<Vertex, Edge> get_g_withSideEffectXx__g_V_toListX_addOutEXexistsWith_x_time_nowX();
-
-    @Deprecated
-    public abstract Traversal<Vertex, Edge> get_g_V_asXaX_outXcreatedX_inXcreatedX_whereXneqXaXX_asXbX_selectXa_bX_addInEXa_codeveloper_b_year_2009X();
-
-    @Deprecated
-    public abstract Traversal<Vertex, Edge> get_g_V_asXaX_inXcreatedX_addInEXcreatedBy_a_year_2009_acl_publicX();
-
-    @Test
-    @LoadGraphWith(MODERN)
-    @Deprecated
-    @FeatureRequirement(featureClass = Graph.Features.EdgeFeatures.class, feature = Graph.Features.EdgeFeatures.FEATURE_ADD_EDGES)
-    public void g_VX1X_asXaX_outXcreatedX_addOutEXcreatedBy_aX() {
-        final Traversal<Vertex, Edge> traversal = get_g_VX1X_asXaX_outXcreatedX_addOutEXcreatedBy_aX(convertToVertexId("marko"));
-        printTraversalForm(traversal);
-        int count = 0;
-        while (traversal.hasNext()) {
-            final Edge edge = traversal.next();
-            assertEquals("createdBy", edge.label());
-            assertEquals(0, IteratorUtils.count(edge.properties()));
-            count++;
-
-        }
-        assertEquals(1, count);
-        assertEquals(7, IteratorUtils.count(g.E()));
-        assertEquals(6, IteratorUtils.count(g.V()));
-    }
-
->>>>>>> 9a33651a
     @Test
     @LoadGraphWith(MODERN)
     @FeatureRequirement(featureClass = Graph.Features.EdgeFeatures.class, feature = Graph.Features.EdgeFeatures.FEATURE_ADD_EDGES)
@@ -195,8 +157,6 @@
 
     @Test
     @LoadGraphWith(MODERN)
-<<<<<<< HEAD
-=======
     @FeatureRequirement(featureClass = Graph.Features.EdgeFeatures.class, feature = Graph.Features.EdgeFeatures.FEATURE_ADD_EDGES)
     public void g_withSideEffectXb_bX_VXaX_addEXknowsX_toXbX_propertyXweight_0_5X() {
         final Traversal<Vertex, Edge> traversal = get_g_withSideEffectXb_bX_VXaX_addEXknowsX_toXbX_propertyXweight_0_5X();
@@ -213,10 +173,9 @@
 
     @Test
     @LoadGraphWith(MODERN)
-    @Deprecated
-    @FeatureRequirement(featureClass = Graph.Features.EdgeFeatures.class, feature = Graph.Features.EdgeFeatures.FEATURE_ADD_EDGES)
-    public void g_V_asXaX_inXcreatedX_addInEXcreatedBy_a_year_2009_acl_publicX() {
-        final Traversal<Vertex, Edge> traversal = get_g_V_asXaX_inXcreatedX_addInEXcreatedBy_a_year_2009_acl_publicX();
+    @FeatureRequirement(featureClass = Graph.Features.EdgeFeatures.class, feature = Graph.Features.EdgeFeatures.FEATURE_ADD_EDGES)
+    public void g_V_asXaX_inXcreatedX_addEXcreatedByX_fromXaX_propertyXyear_2009X_propertyXacl_publicX() {
+        final Traversal<Vertex, Edge> traversal = get_g_V_asXaX_inXcreatedX_addEXcreatedByX_fromXaX_propertyXyear_2009X_propertyXacl_publicX();
         printTraversalForm(traversal);
         int count = 0;
         while (traversal.hasNext()) {
@@ -238,32 +197,6 @@
     }
 
     @Test
-    @LoadGraphWith(MODERN)
->>>>>>> 9a33651a
-    @FeatureRequirement(featureClass = Graph.Features.EdgeFeatures.class, feature = Graph.Features.EdgeFeatures.FEATURE_ADD_EDGES)
-    public void g_V_asXaX_inXcreatedX_addEXcreatedByX_fromXaX_propertyXyear_2009X_propertyXacl_publicX() {
-        final Traversal<Vertex, Edge> traversal = get_g_V_asXaX_inXcreatedX_addEXcreatedByX_fromXaX_propertyXyear_2009X_propertyXacl_publicX();
-        printTraversalForm(traversal);
-        int count = 0;
-        while (traversal.hasNext()) {
-            final Edge edge = traversal.next();
-            assertEquals("createdBy", edge.label());
-            assertEquals(2009, (int) edge.value("year"));
-            assertEquals("public", edge.value("acl"));
-            assertEquals(2, IteratorUtils.count(edge.properties()));
-            assertEquals("person", edge.inVertex().label());
-            assertEquals("software", edge.outVertex().label());
-            if (edge.outVertex().value("name").equals("ripple"))
-                assertEquals("josh", edge.inVertex().value("name"));
-            count++;
-
-        }
-        assertEquals(4, count);
-        assertEquals(10, IteratorUtils.count(g.E()));
-        assertEquals(6, IteratorUtils.count(g.V()));
-    }
-
-    @Test
     @FeatureRequirement(featureClass = Graph.Features.EdgeFeatures.class, feature = Graph.Features.EdgeFeatures.FEATURE_ADD_EDGES)
     @FeatureRequirement(featureClass = Graph.Features.VertexFeatures.class, feature = Graph.Features.VertexFeatures.FEATURE_ADD_VERTICES)
     public void g_addV_asXfirstX_repeatXaddEXnextX_toXaddVX_inVX_timesX5X_addEXnextX_toXselectXfirstXX() {
@@ -306,8 +239,6 @@
             return g.V().as("a").in("created").addE("createdBy").from("a").property("year", 2009).property("acl", "public");
         }
 
-<<<<<<< HEAD
-=======
         @Override
         public Traversal<Vertex, Edge> get_g_withSideEffectXb_bX_VXaX_addEXknowsX_toXbX_propertyXweight_0_5X() {
             final Vertex a = g.V().has("name", "marko").next();
@@ -315,34 +246,6 @@
             return g.withSideEffect("b", b).V(a).addE("knows").to("b").property("weight", 0.5d);
         }
 
-        ///////
-
-        @Override
-        public Traversal<Vertex, Edge> get_g_VX1X_asXaX_outXcreatedX_addOutEXcreatedBy_aX(final Object v1Id) {
-            return g.V(v1Id).as("a").out("created").addOutE("createdBy", "a");
-        }
-
-        @Override
-        public Traversal<Vertex, Edge> get_g_VX1X_asXaX_outXcreatedX_addOutEXcreatedBy_a_weight_2X(final Object v1Id) {
-            return g.V(v1Id).as("a").out("created").addOutE("createdBy", "a", "weight", 2.0d);
-        }
-
-        @Override
-        public Traversal<Vertex, Edge> get_g_withSideEffectXx__g_V_toListX_addOutEXexistsWith_x_time_nowX() {
-            return g.withSideEffect("x", g.V().toList()).V().addOutE("existsWith", "x", "time", "now");
-        }
-
-        @Override
-        public Traversal<Vertex, Edge> get_g_V_asXaX_outXcreatedX_inXcreatedX_whereXneqXaXX_asXbX_selectXa_bX_addInEXa_codeveloper_b_year_2009X() {
-            return g.V().as("a").out("created").in("created").where(P.neq("a")).as("b").select("a", "b").addInE("a", "codeveloper", "b", "year", 2009);
-        }
-
-        @Override
-        public Traversal<Vertex, Edge> get_g_V_asXaX_inXcreatedX_addInEXcreatedBy_a_year_2009_acl_publicX() {
-            return g.V().as("a").in("created").addInE("createdBy", "a", "year", 2009, "acl", "public");
-        }
-
->>>>>>> 9a33651a
         @Override
         public Traversal<Vertex, Edge> get_g_addV_asXfirstX_repeatXaddEXnextX_toXaddVX_inVX_timesX5X_addEXnextX_toXselectXfirstXX() {
             return g.addV().as("first").repeat(__.addE("next").to(__.addV()).inV()).times(5).addE("next").to(select("first"));
