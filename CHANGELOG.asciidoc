--- conflicted
+++ resolved
@@ -23,11 +23,8 @@
 [[release-3-2-7]]
 === TinkerPop 3.2.7 (Release Date: NOT OFFICIALLY RELEASED YET)
 
-<<<<<<< HEAD
 * Truncate the script in error logs and error return messages for "Method code too large" errors in Gremlin Server.
-=======
 * Fixed a bug in `LambdaRestrictionStrategy` where named steps with `@` were being considered lambdas.
->>>>>>> beae74c4
 * `ReferenceVertex` was missing its `label()` string. `ReferenceElement` now supports all label handling.
 * Fixed a bug where bytecode containing lambdas would randomly select a traversal source from bindings.
 * Deprecated `GremlinScriptEngine.eval()` methods and replaced them with new overloads that include the specific `TraversalSource` to bind to.
