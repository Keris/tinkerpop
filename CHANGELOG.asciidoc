--- conflicted
+++ resolved
@@ -43,11 +43,8 @@
 * Fixed a bug in `Neo4jGremlinPlugin` that prevented it from loading properly in the `GremlinPythonScriptEngine`.
 * Fixed a bug in `ComputerVerificationStrategy` where child traversals were being analyzed prior to compilation.
 * Fixed a bug that prevented Gremlin from ordering lists and streams made of mixed number types.
-<<<<<<< HEAD
-* Fixed a bug where `keepLabels` were being corrupted because a defensive copy was not being made when they were being set by `PathRetractionStrategy`. 
-=======
+* Fixed a bug where `keepLabels` were being corrupted because a defensive copy was not being made when they were being set by `PathRetractionStrategy`.
 * Cancel script evaluation timeout in `GremlinExecutor` when script evaluation finished.
->>>>>>> 2a8c92f2
 
 [[release-3-2-6]]
 === TinkerPop 3.2.6 (Release Date: August 21, 2017)
